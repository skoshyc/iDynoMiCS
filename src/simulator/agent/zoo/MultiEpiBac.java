--- conflicted
+++ resolved
@@ -1,941 +1,919 @@
-/**
- * Project iDynoMicS
- * ___________________________________________________________________________
- * Bacterium : 
- * ______________________________________________________
- * @since June 2006
- * @copyright -> see Idynomics.java
- * @version 0.1
- * @author Laurent Lardon
- * ____________________________________________________________________________
- */
+/**
+ * Project iDynoMicS
+ * ___________________________________________________________________________
+ * Bacterium : 
+ * ______________________________________________________
+ * @since June 2006
+ * @copyright -> see Idynomics.java
+ * @version 0.1
+ * @author Laurent Lardon
+ * ____________________________________________________________________________
+ */
+
+package simulator.agent.zoo;
+
+import java.awt.Color;
+import java.io.FileWriter;
+import java.io.IOException;
+import java.lang.Math;
+import java.util.*;
+import org.jdom.Element;
+
+import idyno.SimTimer;
+import simulator.agent.*;
+import simulator.geometry.ContinuousVector;
+import simulator.Simulator;
+import utils.ExtraMath;
+import utils.XMLParser;
+
+public class MultiEpiBac extends BactEPS
+{
+	/* Parameters mutated from species parameters ___________________________ */
+	/* Parameters specific to the agent _____________________________________ */
+
+	public static StringBuffer plasmidTempString;
+
+	// Plasmid hosted by this agent
+	public Vector <MultiEpisome> plasmidHosted = new Vector<MultiEpisome>();
+
+	//not being used in this version
+	private Double _lastReception = 0.0;
+	private Double _lastExchange = 0.0;
+	private int _nCopy = 0;
+	private int _status = 0;
+
+	//sonia: 14-05-09
+	//conjugation management
+	public Vector <String>  partnerVector = new Vector <String>();
+	public Vector <String>  plasmidVector = new Vector <String>();
+	public static MultiEpiBac       _partner;
+
+	protected LocatedAgent localAgent;
+
+	//sonia: counting conjugation events
+	//sonia: conjResult: only the donor cell will contain the information about the conjugation event: who was
+	//its partner and where it is located
+	public boolean conjResult = false;
+	public static int conjugationEvents=0;
+
+	//sonia 8-12-2010
+	//distance based probability ordering management
+	public Map<Double, LocatedAgent> teste = new HashMap <Double, LocatedAgent> ();
+	/* _________________________ CONSTRUCTOR _____________________________ */
+	/**
+	 * Empty constructor ; called to build a progenitor ; the speciesParameter
+	 * have to be defined later
+	 */
+	public MultiEpiBac() {
+		super();
+		_speciesParam = new MultiEpiBacParam();
+	}
+
+	@Override
+	public Object clone() throws CloneNotSupportedException {
+		MultiEpiBac o = (MultiEpiBac) super.clone();
+		o.plasmidHosted = new Vector <MultiEpisome>();
+		MultiEpisome newEpisome;
+		for (MultiEpisome anEpisome : plasmidHosted) {
+			newEpisome = (MultiEpisome) anEpisome.clone();
+			newEpisome.setHost(o);
+			o.plasmidHosted.add(newEpisome);	
+		}
+
+		return o;
+	}
+
+
+
+	/**
+	 * Called during species creation to build the progenitor
+	 */
+	@Override
+	public void initFromProtocolFile(Simulator aSimulator, XMLParser aSpeciesRoot) {
+		// Initialisation of the Located agent
+		super.initFromProtocolFile(aSimulator, aSpeciesRoot);
+
+		// Create hosted plasmids
+		for (Element aSpeciesMarkUp : aSpeciesRoot.buildSetMarkUp("plasmid")) {
+			addPlasmid(aSpeciesMarkUp.getAttributeValue("name"));		
+		}
+
+		// Genealogy and size management
+		init();
+	}
+
+	//sonia 21/01/2011
+	//this only works for the case where there's only one plasmid
+	//however, could use the plasmidHosted vector to read in the names of the plasmids carried
+	//everything else doesn't matter for my model (e.g. nCopy, lastReception or lastExchange)
+
+	//public void initFromResultFile(Simulator aSim, String[] singleAgentData) {
+	// find the position to start at by using length and number of values read
+	//int nValsRead = 3;
+	//int iDataStart = singleAgentData.length - nValsRead;
+
+	// read in info from the result file IN THE SAME ORDER AS IT WAS OUTPUT
+
+	// HGT parameters
+	//_status        = Integer.parseInt(singleAgentData[iDataStart]);
+	//_nCopy         = Integer.parseInt(singleAgentData[iDataStart+1]);
+	//_lastReception = Double.parseDouble(singleAgentData[iDataStart+2]);
+	//_lastExchange  = Double.parseDouble(singleAgentData[iDataStart+3]);
+
+	// now go up the hierarchy with the rest of the data
+	//String[] remainingSingleAgentData = new String[iDataStart];
+	//for (int i=0; i<iDataStart; i++)
+	//	remainingSingleAgentData[i] = singleAgentData[i];
+	//super.initFromResultFile(aSim, remainingSingleAgentData);
+	//}
+
+	@Override
+	public MultiEpiBac sendNewAgent() throws CloneNotSupportedException {
+		MultiEpiBac baby = (MultiEpiBac) this.clone();
+		baby.init();
+		return baby;
+	}
+
+
+	@Override
+	public void createNewAgent(ContinuousVector position) {
+		try {
+			// Clone the agent
+			MultiEpiBac baby = sendNewAgent();
+			baby.mutatePop();
+			baby.setLocation(position);
+			baby.giveName();
+			baby.updateSize();
+
+			baby.registerBirth();
+
+		} catch (CloneNotSupportedException e) {
+			System.out.println("at createNewAgent in EpiBac error " + e);
+		}
+	}
+
+	@Override
+	public void mutatePop() {
+		// Mutate inherited parameters
+		super.mutatePop();
+		// Now mutate your parameters
+	}
+
+	/* ______________________ CELL DIVISION ___________________ */
+
+	@Override
+	public void mutateAgent() {
+		// Mutate inherited parameters
+		super.mutateAgent();
+
+
+		// Now mutate your parameters
+	}
+
+	@Override
+	public void makeKid() throws CloneNotSupportedException {
+		// Create the new instance
+		MultiEpiBac baby = sendNewAgent();
+		baby.mutateAgent();
+
+		// Update the lineage
+		recordGenealogy(baby);
+
+		// Share mass of all compounds between two daughter cells and compute
+		// new size
+		divideCompounds(baby, getBabyMassFrac());
+
+		if(Simulator.isChemostat){
+
+		}else{
+			// Compute movement to apply to both cells
+			setDivisionDirection(getInteractDistance(baby)/2);
+
+			// move both daughter cells
+			baby._movement.subtract(_divisionDirection);
+			_movement.add(_divisionDirection);
+		}
+
+		// Now register the agent inside the guilds and the agent grid
+		baby.registerBirth();
+
+		//sonia 6/10/09
+		//for now the newborns' plasmids will be given the fixed copy number,
+		// that is they'll have the same copy number as their progenitors
+
+		// Both daughters cells have cloned plasmids ; apply the segregation
+		for (int i = 0; i<plasmidHosted.size(); i++) {
+			plasmidHosted.get(i).segregation(baby.plasmidHosted.get(i));
+
+		}
+
+	}
+
+	/* _____________________________ STEP __________________________________ */
+	/**
+	 * Method called by the STEP method (cf. the Agent class)
+	 */
+	@Override
+	public void internalStep() {
+
+		// Check if some plasmid has a null copy number and remove it if
+		// necessary
+		checkMissingPlasmid();
+
+		// Compute mass growth over all compartments
+		grow();
+
+
+		//sonia 11.10.2010 the hgt will be carried out in a separate function
+
+		/*conjugate();
+
+		conjResult = false;
+		plasmidVector.clear();
+		partnerVector.clear();*/
+
+		// test if the EPS capsule has to be excreted
+		updateSize();	
+
+		manageEPS();
+
+		// Apply this mass growth of all compounds on global radius and mass
+
+		// Divide if you have to
+		if (willDivide()) divide();
+
+		// Die if you have to
+
+		if (willDie()) die(true);
+
+
+	}
+
+
+	public double fitnessCost (double initialCost, double rateOfDecay, double basalCost, double timeSpentInHost){
+
+		double fCost = initialCost *(Math.exp(-(rateOfDecay*timeSpentInHost)))+ basalCost;
+
+		return fCost;
+	}
+	
+	/**
+	 * TODO Is this any different from super?
+	 */
+	@Override
+	public void grow()
+	{
+		Double deltaMass;
 
-package simulator.agent.zoo;
-
-import java.awt.Color;
-import java.io.FileWriter;
-import java.io.IOException;
-import java.lang.Math;
-import java.util.*;
-import org.jdom.Element;
-
-import idyno.SimTimer;
-import simulator.agent.*;
-import simulator.geometry.ContinuousVector;
-import simulator.Simulator;
-import utils.ExtraMath;
-import utils.XMLParser;
-
-public class MultiEpiBac extends BactEPS
-{
-	/* Parameters mutated from species parameters ___________________________ */
-	/* Parameters specific to the agent _____________________________________ */
-
-	public static StringBuffer plasmidTempString;
-
-	// Plasmid hosted by this agent
-	public Vector <MultiEpisome> plasmidHosted = new Vector<MultiEpisome>();
-
-	//not being used in this version
-	private Double _lastReception = 0.0;
-	private Double _lastExchange = 0.0;
-	private int _nCopy = 0;
-	private int _status = 0;
-
-	//sonia: 14-05-09
-	//conjugation management
-	public Vector <String>  partnerVector = new Vector <String>();
-	public Vector <String>  plasmidVector = new Vector <String>();
-	public static MultiEpiBac       _partner;
-
-	protected LocatedAgent localAgent;
-
-	//sonia: counting conjugation events
-	//sonia: conjResult: only the donor cell will contain the information about the conjugation event: who was
-	//its partner and where it is located
-	public boolean conjResult = false;
-	public static int conjugationEvents=0;
-
-	//sonia 8-12-2010
-	//distance based probability ordering management
-	public Map<Double, LocatedAgent> teste = new HashMap <Double, LocatedAgent> ();
-	/* _________________________ CONSTRUCTOR _____________________________ */
-	/**
-	 * Empty constructor ; called to build a progenitor ; the speciesParameter
-	 * have to be defined later
-	 */
-	public MultiEpiBac() {
-		super();
-		_speciesParam = new MultiEpiBacParam();
+		int reacIndex;
+		_netGrowthRate = 0.0;
+		_netVolumeRate = 0.0;
+		// Compute mass growth rate of each active reaction
+		for (int iReac = 0; iReac<reactionActive.size(); iReac++)
+		{
+			// Compute the growth rate
+			reacIndex = reactionActive.get(iReac);
+			growthRate[reacIndex] = allReactions[reacIndex].computeMassGrowthRate(this);
+			// Apply the growth rate on the particles
+			for (int i = 0; i<particleYield[reacIndex].length; i++)
+			{
+				deltaMass = particleYield[reacIndex][i]*growthRate[reacIndex];
+				_netGrowthRate += deltaMass;
+				_netVolumeRate += deltaMass/getSpeciesParam().particleDensity[i];
+				particleMass[i] += (deltaMass*SimTimer.getCurrentTimeStep());	
+			}
+		}
+	}
+	
+	/**
+	 * Remove a plasmid if its copy number reaches 0
+	 */
+	protected void checkMissingPlasmid()
+	{
+		Iterator<MultiEpisome> iter = plasmidHosted.iterator();
+		while (iter.hasNext())
+		{
+			MultiEpisome anEpisome = iter.next();
+			if ( anEpisome.getCopyNumber() <= 0 )
+			{
+				losePlasmid(anEpisome);
+				anEpisome.die();
+				iter.remove();
+			}
+		}
+	}
+	
+	/**
+	 * test if this cell can be a recipient for a given plasmid
+	 * @param aPlasmid
+	 * @return true if this cell is compatible
+	 */
+	public boolean isCompatible(MultiEpisome aPlasmid, MultiEpiBac partner) {
+
+		boolean hMarker = false;
+		boolean pMarker = false;
+
+		//sonia:
+		//if it is host specific, then we have to assess whether the plasmid to transfer (aPlasmid) can be
+		// maintained in the recipient cell being queued (using the markers)	
+		int sizeM = aPlasmid.getSpeciesParam().hostCompatibilityMarkers.size();		
+		loopA:
+			for (int i=0; i<sizeM; i++){
+				if( partner.getName().equals(aPlasmid.getSpeciesParam().hostCompatibilityMarkers.get(i))){
+					hMarker = true;
+					break loopA;
+				}
+			}
+
+		// sonia: 02.03.2010 test whether the partner contains any plasmids and if these are 
+		// compatible (i.e., if they can replicate in the same cell) with the incoming plasmid
+
+		int plListSize = partner.plasmidHosted.size();
+		ArrayList<String> plHostedNames = new ArrayList<String>();
+
+		if(plListSize>0){
+			for (int i=0; i<plListSize; i++){
+				plHostedNames.add(partner.plasmidHosted.get(i).getName());
+			}
+
+
+			int sizeP = aPlasmid.getSpeciesParam().plasmidCompatibilityMarkers.size();
+			loopB:
+				for (int i=0; i<sizeP; i++){
+					for (int j=0; j< plHostedNames.size(); j++){
+						if( plHostedNames.get(j).equals(aPlasmid.getSpeciesParam().plasmidCompatibilityMarkers.get(i))){
+							pMarker = true;
+							break loopB;
+						}
+					}
+				}
+
+		}else{
+			pMarker = true;
+		}
+
+		if (hMarker & pMarker){
+			return true;
+		}else{
+			return false;
+		}
+
+
+	}
+
+
+	/**
+	 * Search a recipient in your neighbourhood, and try to initiate a conjugation with it.
+	 * 
+	 */
+	public void conjugate(double elapsedHGTtime) {
+
+		// For each plasmid ready to conjugate search a number of potential recipients (partners) and conjugate
+
+		//Randomise list of plasmids, specially useful in the incompatible plasmids scenario
+		Collections.shuffle(plasmidHosted, ExtraMath.random);
+
+		for (MultiEpisome aPlasmid : plasmidHosted) {
+
+			//if(Simulator.isChemostat){
+
+			/*		if(aPlasmid._newT == SimTimer.getCurrentIter()){
+					//if this is a newly formed transconjugant, do nothing.
+					// update its _newT field for the next round of conjugation that'll take place
+					//in the next time step
+					aPlasmid._newT = SimTimer.getCurrentIter()-1;
+
+				}else{*/
+			//searchConjugation(aPlasmid);
+
+
+			//Biofilm
+			//}else{
+				
+			
+				//if (aPlasmid.isReadyToConjugate(elapsedHGTtime)){
+					searchConjugation(aPlasmid);
+			//}
+
+			//}
+		}
+
+	}
+
+	/**
+	 * Remove agent and all references from the system
+	 */
+	@Override
+	public void die(boolean isStarving) {
+		super.die(isStarving);
+	}
+
+	/* __________________ CONJUGATION ___________________________ */
+
+	/**
+	 * sonia: 01-05-09
+	 * sonia: modified 8-12-2010
+	 * 
+	 * Run a dice to know if we initiate the conjugation (probability of transfer).
+	 */
+
+	public boolean acceptConjugation(MultiEpisome aPlasmid, MultiEpiBac partner, double distBasedProb) {
+
+		double tP, rP;
+		//sonia 8-12-2010
+		boolean conjugate = true;
+
+		/*		int plListSize = partner._plasmidHosted.size();
+		ArrayList<String> plHostedNames = new ArrayList<String>();
+
+		if(plListSize>0){
+			for (int i=0; i<plListSize; i++){
+			plHostedNames.add(partner._plasmidHosted.get(i).getName());
+			}
+
+		if (plListSize>0) {
+			if(plHostedNames.contains(aPlasmid.getName())){
+					conjugate = false;
+				}else if (plHostedNames.contains("NHRa")){
+					conjugate = false;
+				}else if (plHostedNames.contains("NHRb")){
+					conjugate = false;
+				}else{
+					conjugate = true;
+				}
+			}
+		}else{
+			conjugate = true;
+		}*/
+
+		tP = aPlasmid.getSpeciesParam().transferProb;
+
+		//sonia: the recipient probability encompasses the retroransfer probability and enzyme restriction systems acting on the
+		//recipient cell
+		rP = partner.getSpeciesParam().recipientProbability;
+
+		conjugate &= (ExtraMath.getUniRandDbl()<=tP*rP*distBasedProb); 
+
+		return (conjugate);
+	}
+
+
+
+	public boolean testDonorTransfer(MultiEpisome aPlasmid){
+
+		double tP;
+		boolean conjugate = true;
+
+		tP = aPlasmid.getSpeciesParam().transferProb;
+
+		conjugate &= (ExtraMath.getUniRandDbl()<=tP); 
+
+		return (conjugate);
+	}
+
+
+
+	/**
+	 * Initiate the search for a recipient cell in the neighbourhood.
+	 * @param aPlasmid
+	 */
+	public synchronized boolean searchConjugation(MultiEpisome aPlasmid) {
+
+		//	int cellExamined = 0;
+		LocatedAgent aLoc = null;
+		// Search a compatible recipient in your neighbourhood
+		Boolean test = false;
+
+
+		//sonia 21.10.09
+		// the scan speed should be multiplied by the agent time step, otherwise the cell is
+		// screening more agents than  it should per unit of time; if the time step is higher than 1h,
+		// then we also have to account for that by adjusting the number of screened individuals
+		// per agentTimestep per hour of the global time step
+
+		/*		double maxTest = 0;
+
+		if(SimTimer.getCurrentTimeStep()>1){
+			maxTest = (this.getSpeciesParam().scanSpeed * _agentGrid.AGENTTIMESTEP)/SimTimer.getCurrentTimeStep();
+		}else{
+			maxTest = this.getSpeciesParam().scanSpeed * _agentGrid.AGENTTIMESTEP;
+		}*/
+
+		if(Simulator.isChemostat){
+
+			Collections.shuffle(_agentGrid.agentList, ExtraMath.random);
+				Agent anAgent = _agentGrid.agentList.getFirst();
+			
+				//for(Agent anAgent: _agentGrid.agentList){
+				//if (aPlasmid.isReadyToConjugate()){ //sonia 11.10.2010 no need to check this because
+													  // only one agent can be infected during one HGT step
+							
+					//if(anAgent instanceof Bacterium){ 
+					//if (cellExamined>maxTest) break;
+				
+						if (anAgent instanceof MultiEpiBac) {
+							if (anAgent != this){
+								_partner = (MultiEpiBac) anAgent;
+								test = isCompatible(aPlasmid, _partner);
+								test &= acceptConjugation(aPlasmid, _partner,1);
+/*								if (test){
+								sendPlasmid(aPlasmid, _partner, elapsedHGTtime);	
+								}*/
+							}
+						}
+					
+			return false;
+
+		}else{ //Biofilm
+
+/*			if(elapsedHGTtime == SimTimer.getCurrentTime()){
+				aPlasmid.nbhList.clear();
+			}*/
+
+
+			if (aPlasmid.nbhList.isEmpty()){
+				// Build your neighbourhood
+				buildNbh(aPlasmid.getPilusLength(), aPlasmid);
+			}
+
+
+			//if(_myNeighbors.isEmpty()) return false;
+			if(aPlasmid.nbhList.isEmpty()) return false;
+
+
+			//sonia 8-12-2010
+			// First test whether the plasmid will be transferred and then proceed with the 
+			// distance-based probability of transfer to a nearest recipient
+
+			if(testDonorTransfer(aPlasmid)){
+
+
+				double cumProbSum=0;
+
+				for (int i=0; i< aPlasmid.nbhList.size(); i++){
+
+					aLoc =	aPlasmid.nbhList.get(i);
+					cumProbSum += aLoc._distCumProb;
+				}
+
+				double random = 0;
+				double normRand =0;
+				random = ExtraMath.getUniRandDbl();
+				normRand = random*cumProbSum;
+
+				int pos=0;
+				for (int i=0; i< aPlasmid.nbhList.size(); i++){
+
+					aLoc =	aPlasmid.nbhList.get(i);
+
+					if(aLoc._distCumProb<normRand){
+						aLoc = aPlasmid.nbhList.remove(i);
+						pos=i;
+						break;
+					}
+				}
+
+
+				//if (aPlasmid.isReadyToConjugate()){				
+				//	if (aLoc instanceof Bacterium) cellExamined++;
+				//	if (cellExamined>maxTest) break;
+
+				// aLoc = aPlasmid.nbhList.remove(pos);
+				if (aLoc instanceof MultiEpiBac) {
+					if(aLoc != this){
+						_partner = (MultiEpiBac) aLoc;
+						test = isCompatible(aPlasmid, _partner);
+						test &= acceptConjugation(aPlasmid, _partner, normRand);
+
+//						if (test) sendPlasmid(aPlasmid, _partner, elapsedHGTtime);
+					}
+
+				}
+			}
+
+			return false;
+		}
+
+
+
+	}
+
+	/**
+	 * List all cells in a given neighbourhood : at the end of the method, the field
+	 * listNbh contains all locatedAgents located in the neighbourhood
+	 * @param nbhRadius
+	 */
+	public void buildNbh(double nbhRadius, MultiEpisome aPlasmid) {
+
+		double dist=0;
+		double dRadius=0;
+		double rRadius=0;		
+		double distProb=0;
+
+		int radius = (int) Math.ceil(nbhRadius/_agentGrid.getResolution());
+		_agentGrid.getPotentialShovers(_agentGridIndex, radius, _myNeighbors);
+
+
+		// Now remove too far agents (apply circular perimeter)
+		for (int iter = 0; iter<_myNeighbors.size(); iter++) {
+
+			LocatedAgent aLocAgent = _myNeighbors.removeFirst();
+			dist = this.getDistance(aLocAgent);
+
+			//sonia 4/10/2010
+			// the distance between two cells is measured from their surface and not from the centre of their mass
+			dRadius=this.getRadius(false);
+			rRadius = aLocAgent.getRadius(false);
+			dist = dist - dRadius - rRadius;
+
+			if(dist<nbhRadius){
+
+				aLocAgent._distProb = (dRadius*dRadius)/ ((dRadius + dist) * (dRadius + dist));
+				distProb = aLocAgent._distProb ;
+
+				//aPlasmid.nbhList.addLast(aLocAgent);
+				//_myNeighbors.addLast(aLocAgent);
+				teste.put(distProb, aLocAgent);	
+			}	
+		}
+
+		//sonia 10.2010 code for ordering the recipients according to their distance to the donor cell
+
+		for (Iterator<Double> iter1 = teste.keySet().iterator(); iter1.hasNext();) {
+
+			double reach = iter1.next();
+			//System.out.println("porbability based distance is " + reach);
+			if (reach<nbhRadius){
+				aPlasmid.nbhList.addLast(teste.get(reach));
+			}
+		}
+		//System.out.println("nbhList with close enough recipients size is " + aPlasmid.nbhList.size());
+
+		double previousVal=0;
+		double newVal=0;
+		int counter =1;
+
+		for (int i = 0; i< aPlasmid.nbhList.size(); i++){
+
+			if (counter ==1){
+				LocatedAgent aLocAgentNew = aPlasmid.nbhList.get(i);
+
+				newVal = aLocAgentNew._distProb;
+
+				aLocAgentNew._distCumProb = newVal;
+
+			}else{
+
+				LocatedAgent aLocAgentPrev = aPlasmid.nbhList.get(i-1);
+				LocatedAgent aLocAgentNew = aPlasmid.nbhList.get(i);
+
+				previousVal = aLocAgentPrev._distProb;
+				newVal = aLocAgentNew._distProb;
+
+				aLocAgentNew._distCumProb = previousVal + newVal;
+			}
+			counter++;
+
+		}
+
+		//Collections.shuffle(_myNeighbors);
+		//Collections.shuffle(aPlasmid.nbhList);
+
+	}
+
+	/* _______________________ HIGH LEVEL METHOD ____________________________ */
+
+
+	/**
+	 * Add a new plasmid to the list of hosted plasmids ; based on the
+	 * species name of the plasmid.
+	 */
+	public void addPlasmid(String plasmidName) {
+		try {
+			MultiEpisome aPlasmid = (MultiEpisome) _species.getSpecies(plasmidName).sendNewAgent();
+			plasmidHosted.add(aPlasmid);
+			aPlasmid.setHost(this);
+			//sonia: 08-06-09
+			//when the cells carrying a plasmid are created we must set the field "timeSpentInHost" of the plasmid
+			// as being the time the cell was born (the currentime)
+			aPlasmid.timeSpentInHost = SimTimer.getCurrentTime();
+
+
+		} catch (Exception e) {
+			System.out.println("at EpiBac: addPlasmid error " + e.getMessage());
+		}
+	}
+
+	public boolean sendPlasmid(MultiEpisome aPlasmid, MultiEpiBac partner, double elapsedHGTtime) {
+
+		receivePlasmid(aPlasmid, partner);
+		aPlasmid.givePlasmid(elapsedHGTtime);
+
+		return true;
+	}
+
+	/**
+	 * modified by sonia:
+	 * 
+	 * In this method we are also recording the information regarding the location and geneology/family/generation
+	 * of the recipient cell which will then be written in the agentState.xml output file.
+	 * 
+	 * @param aPlasmid
+	 * @param partner
+	 * @return
+	 */
+
+	public boolean receivePlasmid(MultiEpisome aPlasmid, MultiEpiBac partner) {
+		try {			
+
+			//int plListSize = partner._plasmidHosted.size();
+			//ArrayList<String> plHostedNames = new ArrayList<String>();
+
+			// Create a new instance
+			MultiEpisome baby = aPlasmid.sendNewAgent();
+			baby.setHost(partner);
+			//	baby.lastReception = elapsedHGTtime;
+			baby.nbhList.clear();
+			baby.setDefaultCopyNumber();	
+			//baby._newT = SimTimer.getCurrentIter();
+
+			//sonia: 08-06-09
+			//update the time this plasmid has entered the recipient, will be used to calculate its fitness cost
+			baby.timeSpentInHost = SimTimer.getCurrentTime();
+
+			// register the plasmid to the host	
+			//
+			partner.plasmidHosted.add(baby);	
+			partner.addPlasmidReaction(aPlasmid);
+
+			//StringBuffer partnerInfo = new StringBuffer();
+			//partnerInfo.append(partner.getName()+
+			//		","+ partner._family + "," + partner._genealogy + 
+			//		","+ partner._generation + ","+ partner._location);
+			//partnerVector.add(partnerInfo.toString());
+			//plasmidVector.add(aPlasmid.getName());
+			conjResult = true;
+			conjugationEvents++;
+
+
+
+		} catch (Exception e) {
+			System.out.println("At EpiBac receivePlasmid, exception is..." + e);
+			utils.LogFile.writeLog("Error met in EpiBac.receivePlasmid() " +e);		
+		}
+
+		if(conjResult){
+			System.out.println("ONE TRANSFER!");
+		}
+
+		return conjResult;
+	}
+
+	public void losePlasmid(MultiEpisome aPlasmid) {
+		for (int aReaction : aPlasmid.reactionActive)
+			removeReaction(allReactions[aReaction]);
+	}
+
+	/**
+	 * Add active reaction coded on the plasmid to active reaction of the host
+	 * @param aPlasmid
+	 */
+	public void addPlasmidReaction(MultiEpisome aPlasmid) {
+		for (int aReaction : aPlasmid.reactionActive) {
+			addActiveReaction(allReactions[aReaction], true);
+		}
+	}
+
+	@Override
+	public MultiEpiBacParam getSpeciesParam() {
+		return (MultiEpiBacParam) _speciesParam;
+	}
+
+	/**
+	 * Used to write povray files
+	 * @return color of the host if empty, color of the first hosted plasmid
+	 * else
+	 */
+	@Override
+	public Color getColor() {
+
+		MultiEpiBacParam param = getSpeciesParam();
+		boolean test = false;
+
+		if (plasmidHosted.size()==0){
+			//localAgent.setLocalAgentColor(param.rColor);
+			return param.rColor;
+		}
+		loopCol:
+			for(int i=0; i< plasmidHosted.size(); i++){
+				test = plasmidHosted.get(i).isTransConjugant();
+				if(test){
+					break loopCol;
+				}
+			}
+
+		if (test){
+			//localAgent.setLocalAgentColor(param.tColor);
+			return param.tColor;
+
+		}else{
+			//	localAgent.setLocalAgentColor(param.dColor);
+			return param.dColor;
+		}
+
+		//return localAgent.getLocalAgentColor();
+	}
+
+
+
+	public double getMuStar() {
+		return Math.pow(getNetGrowth()/getSpeciesParam().KSat, getSpeciesParam().nBind);
+	}
+
+
+	public int getPlasmidIndex(String plasmidName, Vector <MultiEpisome> plasmidList)
+	{
+		int index=0;
+		for (int i = 0; i < plasmidList.size(); i++)
+			if(plasmidList.get(i).getName().equals(plasmidName))
+				index = i;
+		return index;
+	}
+
+	@Override
+	public StringBuffer sendHeader()
+	{
+		// return the header file for this agent's values after sending those for super
+		StringBuffer tempString = super.sendHeader();
+		tempString.append(",plasmid,copyNumber,transconjugant");
+		return tempString;
 	}
-
-	@Override
-	public Object clone() throws CloneNotSupportedException {
-		MultiEpiBac o = (MultiEpiBac) super.clone();
-		o.plasmidHosted = new Vector <MultiEpisome>();
-		MultiEpisome newEpisome;
-		for (MultiEpisome anEpisome : plasmidHosted) {
-			newEpisome = (MultiEpisome) anEpisome.clone();
-			newEpisome.setHost(o);
-			o.plasmidHosted.add(newEpisome);	
-		}
-
-		return o;
-	}
-
-
-
-	/**
-	 * Called during species creation to build the progenitor
-	 */
-	@Override
-	public void initFromProtocolFile(Simulator aSimulator, XMLParser aSpeciesRoot) {
-		// Initialisation of the Located agent
-		super.initFromProtocolFile(aSimulator, aSpeciesRoot);
-
-		// Create hosted plasmids
-		for (Element aSpeciesMarkUp : aSpeciesRoot.buildSetMarkUp("plasmid")) {
-			addPlasmid(aSpeciesMarkUp.getAttributeValue("name"));		
-		}
-
-		// Genealogy and size management
-		init();
-	}
-
-	//sonia 21/01/2011
-	//this only works for the case where there's only one plasmid
-	//however, could use the plasmidHosted vector to read in the names of the plasmids carried
-	//everything else doesn't matter for my model (e.g. nCopy, lastReception or lastExchange)
-
-	//public void initFromResultFile(Simulator aSim, String[] singleAgentData) {
-	// find the position to start at by using length and number of values read
-	//int nValsRead = 3;
-	//int iDataStart = singleAgentData.length - nValsRead;
-
-	// read in info from the result file IN THE SAME ORDER AS IT WAS OUTPUT
-
-	// HGT parameters
-	//_status        = Integer.parseInt(singleAgentData[iDataStart]);
-	//_nCopy         = Integer.parseInt(singleAgentData[iDataStart+1]);
-	//_lastReception = Double.parseDouble(singleAgentData[iDataStart+2]);
-	//_lastExchange  = Double.parseDouble(singleAgentData[iDataStart+3]);
-
-	// now go up the hierarchy with the rest of the data
-	//String[] remainingSingleAgentData = new String[iDataStart];
-	//for (int i=0; i<iDataStart; i++)
-	//	remainingSingleAgentData[i] = singleAgentData[i];
-	//super.initFromResultFile(aSim, remainingSingleAgentData);
-	//}
-
-	@Override
-	public MultiEpiBac sendNewAgent() throws CloneNotSupportedException {
-		MultiEpiBac baby = (MultiEpiBac) this.clone();
-		baby.init();
-		return baby;
-	}
-
-
-	@Override
-	public void createNewAgent(ContinuousVector position) {
-		try {
-			// Clone the agent
-			MultiEpiBac baby = sendNewAgent();
-			baby.mutatePop();
-			baby.setLocation(position);
-			baby.giveName();
-			baby.updateSize();
-
-			baby.registerBirth();
-
-		} catch (CloneNotSupportedException e) {
-			System.out.println("at createNewAgent in EpiBac error " + e);
-		}
-	}
-
-	@Override
-	public void mutatePop() {
-		// Mutate inherited parameters
-		super.mutatePop();
-		// Now mutate your parameters
-	}
-
-	/* ______________________ CELL DIVISION ___________________ */
-
-	@Override
-	public void mutateAgent() {
-		// Mutate inherited parameters
-		super.mutateAgent();
-
-
-		// Now mutate your parameters
-	}
-
-	@Override
-	public void makeKid() throws CloneNotSupportedException {
-		// Create the new instance
-		MultiEpiBac baby = sendNewAgent();
-		baby.mutateAgent();
-
-		// Update the lineage
-		recordGenealogy(baby);
-
-		// Share mass of all compounds between two daughter cells and compute
-		// new size
-		divideCompounds(baby, getBabyMassFrac());
-
-		if(Simulator.isChemostat){
-
-		}else{
-			// Compute movement to apply to both cells
-			setDivisionDirection(getInteractDistance(baby)/2);
-
-			// move both daughter cells
-			baby._movement.subtract(_divisionDirection);
-			_movement.add(_divisionDirection);
-		}
-
-		// Now register the agent inside the guilds and the agent grid
-		baby.registerBirth();
-
-		//sonia 6/10/09
-		//for now the newborns' plasmids will be given the fixed copy number,
-		// that is they'll have the same copy number as their progenitors
-
-		// Both daughters cells have cloned plasmids ; apply the segregation
-		for (int i = 0; i<plasmidHosted.size(); i++) {
-			plasmidHosted.get(i).segregation(baby.plasmidHosted.get(i));
-
-		}
-
-	}
-
-	/* _____________________________ STEP __________________________________ */
-	/**
-	 * Method called by the STEP method (cf. the Agent class)
-	 */
-	@Override
-	public void internalStep() {
-
-		// Check if some plasmid has a null copy number and remove it if
-		// necessary
-		checkMissingPlasmid();
-
-		// Compute mass growth over all compartments
-		grow();
-
-
-		//sonia 11.10.2010 the hgt will be carried out in a separate function
-
-		/*conjugate();
-
-		conjResult = false;
-		plasmidVector.clear();
-		partnerVector.clear();*/
-
-		// test if the EPS capsule has to be excreted
-		updateSize();	
-
-		manageEPS();
-
-		// Apply this mass growth of all compounds on global radius and mass
-
-		// Divide if you have to
-		if (willDivide()) divide();
-
-		// Die if you have to
-
-		if (willDie()) die(true);
-
-
-	}
-
-
-	public double fitnessCost (double initialCost, double rateOfDecay, double basalCost, double timeSpentInHost){
-
-		double fCost = initialCost *(Math.exp(-(rateOfDecay*timeSpentInHost)))+ basalCost;
-
-		return fCost;
-	}
-
-
-
-
-<<<<<<< HEAD
-	public void grow()
-	{
-		Double deltaMass;
-=======
-	@Override
-	public void grow() {
-		double deltaMass;
->>>>>>> 3408da98
-		int reacIndex;
-		_netGrowthRate = 0.0;
-		_netVolumeRate = 0.0;
-		// Compute mass growth rate of each active reaction
-		for (int iReac = 0; iReac<reactionActive.size(); iReac++)
-		{
-			// Compute the growth rate
-			reacIndex = reactionActive.get(iReac);
-			growthRate[reacIndex] = allReactions[reacIndex].computeMassGrowthRate(this);
-			// Apply the growth rate on the particles
-			for (int i = 0; i<particleYield[reacIndex].length; i++)
-			{
-				deltaMass = particleYield[reacIndex][i]*growthRate[reacIndex];
-				_netGrowthRate += deltaMass;
-				_netVolumeRate += deltaMass/getSpeciesParam().particleDensity[i];
-				particleMass[i] += (deltaMass*SimTimer.getCurrentTimeStep());	
-			}
-		}
-	}
-	
-	/**
-	 * Remove a plasmid if its copy number reaches 0
-	 */
-	protected void checkMissingPlasmid()
-	{
-		Iterator<MultiEpisome> iter = plasmidHosted.iterator();
-		while (iter.hasNext())
-		{
-			MultiEpisome anEpisome = iter.next();
-			if ( anEpisome.getCopyNumber() <= 0 )
-			{
-				losePlasmid(anEpisome);
-				anEpisome.die();
-				iter.remove();
-			}
-		}
-	}
-	
-	/**
-	 * test if this cell can be a recipient for a given plasmid
-	 * @param aPlasmid
-	 * @return true if this cell is compatible
-	 */
-	public boolean isCompatible(MultiEpisome aPlasmid, MultiEpiBac partner) {
-
-		boolean hMarker = false;
-		boolean pMarker = false;
-
-		//sonia:
-		//if it is host specific, then we have to assess whether the plasmid to transfer (aPlasmid) can be
-		// maintained in the recipient cell being queued (using the markers)	
-		int sizeM = aPlasmid.getSpeciesParam().hostCompatibilityMarkers.size();		
-		loopA:
-			for (int i=0; i<sizeM; i++){
-				if( partner.getName().equals(aPlasmid.getSpeciesParam().hostCompatibilityMarkers.get(i))){
-					hMarker = true;
-					break loopA;
-				}
-			}
-
-		// sonia: 02.03.2010 test whether the partner contains any plasmids and if these are 
-		// compatible (i.e., if they can replicate in the same cell) with the incoming plasmid
-
-		int plListSize = partner.plasmidHosted.size();
-		ArrayList<String> plHostedNames = new ArrayList<String>();
-
-		if(plListSize>0){
-			for (int i=0; i<plListSize; i++){
-				plHostedNames.add(partner.plasmidHosted.get(i).getName());
-			}
-
-
-			int sizeP = aPlasmid.getSpeciesParam().plasmidCompatibilityMarkers.size();
-			loopB:
-				for (int i=0; i<sizeP; i++){
-					for (int j=0; j< plHostedNames.size(); j++){
-						if( plHostedNames.get(j).equals(aPlasmid.getSpeciesParam().plasmidCompatibilityMarkers.get(i))){
-							pMarker = true;
-							break loopB;
-						}
-					}
-				}
-
-		}else{
-			pMarker = true;
-		}
-
-		if (hMarker & pMarker){
-			return true;
-		}else{
-			return false;
-		}
-
-
-	}
-
-
-	/**
-	 * Search a recipient in your neighbourhood, and try to initiate a conjugation with it.
-	 * 
-	 */
-	public void conjugate(double elapsedHGTtime) {
-
-		// For each plasmid ready to conjugate search a number of potential recipients (partners) and conjugate
-
-		//Randomise list of plasmids, specially useful in the incompatible plasmids scenario
-		Collections.shuffle(plasmidHosted, ExtraMath.random);
-
-		for (MultiEpisome aPlasmid : plasmidHosted) {
-
-			//if(Simulator.isChemostat){
-
-			/*		if(aPlasmid._newT == SimTimer.getCurrentIter()){
-					//if this is a newly formed transconjugant, do nothing.
-					// update its _newT field for the next round of conjugation that'll take place
-					//in the next time step
-					aPlasmid._newT = SimTimer.getCurrentIter()-1;
-
-				}else{*/
-			//searchConjugation(aPlasmid);
-
-
-			//Biofilm
-			//}else{
-				
-			
-				//if (aPlasmid.isReadyToConjugate(elapsedHGTtime)){
-					searchConjugation(aPlasmid);
-			//}
-
-			//}
-		}
-
-	}
-
-	/**
-	 * Remove agent and all references from the system
-	 */
-	@Override
-	public void die(boolean isStarving) {
-		super.die(isStarving);
-	}
-
-	/* __________________ CONJUGATION ___________________________ */
-
-	/**
-	 * sonia: 01-05-09
-	 * sonia: modified 8-12-2010
-	 * 
-	 * Run a dice to know if we initiate the conjugation (probability of transfer).
-	 */
-
-	public boolean acceptConjugation(MultiEpisome aPlasmid, MultiEpiBac partner, double distBasedProb) {
-
-		double tP, rP;
-		//sonia 8-12-2010
-		boolean conjugate = true;
-
-		/*		int plListSize = partner._plasmidHosted.size();
-		ArrayList<String> plHostedNames = new ArrayList<String>();
-
-		if(plListSize>0){
-			for (int i=0; i<plListSize; i++){
-			plHostedNames.add(partner._plasmidHosted.get(i).getName());
-			}
-
-		if (plListSize>0) {
-			if(plHostedNames.contains(aPlasmid.getName())){
-					conjugate = false;
-				}else if (plHostedNames.contains("NHRa")){
-					conjugate = false;
-				}else if (plHostedNames.contains("NHRb")){
-					conjugate = false;
-				}else{
-					conjugate = true;
-				}
-			}
-		}else{
-			conjugate = true;
-		}*/
-
-		tP = aPlasmid.getSpeciesParam().transferProb;
-
-		//sonia: the recipient probability encompasses the retroransfer probability and enzyme restriction systems acting on the
-		//recipient cell
-		rP = partner.getSpeciesParam().recipientProbability;
-
-		conjugate &= (ExtraMath.getUniRandDbl()<=tP*rP*distBasedProb); 
-
-		return (conjugate);
-	}
-
-
-
-	public boolean testDonorTransfer(MultiEpisome aPlasmid){
-
-		double tP;
-		boolean conjugate = true;
-
-		tP = aPlasmid.getSpeciesParam().transferProb;
-
-		conjugate &= (ExtraMath.getUniRandDbl()<=tP); 
-
-		return (conjugate);
-	}
-
-
-
-	/**
-	 * Initiate the search for a recipient cell in the neighbourhood.
-	 * @param aPlasmid
-	 */
-	public synchronized boolean searchConjugation(MultiEpisome aPlasmid) {
-
-		//	int cellExamined = 0;
-		LocatedAgent aLoc = null;
-		// Search a compatible recipient in your neighbourhood
-		Boolean test = false;
-
-
-		//sonia 21.10.09
-		// the scan speed should be multiplied by the agent time step, otherwise the cell is
-		// screening more agents than  it should per unit of time; if the time step is higher than 1h,
-		// then we also have to account for that by adjusting the number of screened individuals
-		// per agentTimestep per hour of the global time step
-
-		/*		double maxTest = 0;
-
-		if(SimTimer.getCurrentTimeStep()>1){
-			maxTest = (this.getSpeciesParam().scanSpeed * _agentGrid.AGENTTIMESTEP)/SimTimer.getCurrentTimeStep();
-		}else{
-			maxTest = this.getSpeciesParam().scanSpeed * _agentGrid.AGENTTIMESTEP;
-		}*/
-
-		if(Simulator.isChemostat){
-
-			Collections.shuffle(_agentGrid.agentList, ExtraMath.random);
-				Agent anAgent = _agentGrid.agentList.getFirst();
-			
-				//for(Agent anAgent: _agentGrid.agentList){
-				//if (aPlasmid.isReadyToConjugate()){ //sonia 11.10.2010 no need to check this because
-													  // only one agent can be infected during one HGT step
-							
-					//if(anAgent instanceof Bacterium){ 
-					//if (cellExamined>maxTest) break;
-				
-						if (anAgent instanceof MultiEpiBac) {
-							if (anAgent != this){
-								_partner = (MultiEpiBac) anAgent;
-								test = isCompatible(aPlasmid, _partner);
-								test &= acceptConjugation(aPlasmid, _partner,1);
-/*								if (test){
-								sendPlasmid(aPlasmid, _partner, elapsedHGTtime);	
-								}*/
-							}
-						}
-					
-			return false;
-
-		}else{ //Biofilm
-
-/*			if(elapsedHGTtime == SimTimer.getCurrentTime()){
-				aPlasmid.nbhList.clear();
-			}*/
-
-
-			if (aPlasmid.nbhList.isEmpty()){
-				// Build your neighbourhood
-				buildNbh(aPlasmid.getPilusLength(), aPlasmid);
-			}
-
-
-			//if(_myNeighbors.isEmpty()) return false;
-			if(aPlasmid.nbhList.isEmpty()) return false;
-
-
-			//sonia 8-12-2010
-			// First test whether the plasmid will be transferred and then proceed with the 
-			// distance-based probability of transfer to a nearest recipient
-
-			if(testDonorTransfer(aPlasmid)){
-
-
-				double cumProbSum=0;
-
-				for (int i=0; i< aPlasmid.nbhList.size(); i++){
-
-					aLoc =	aPlasmid.nbhList.get(i);
-					cumProbSum += aLoc._distCumProb;
-				}
-
-				double random = 0;
-				double normRand =0;
-				random = ExtraMath.getUniRandDbl();
-				normRand = random*cumProbSum;
-
-				int pos=0;
-				for (int i=0; i< aPlasmid.nbhList.size(); i++){
-
-					aLoc =	aPlasmid.nbhList.get(i);
-
-					if(aLoc._distCumProb<normRand){
-						aLoc = aPlasmid.nbhList.remove(i);
-						pos=i;
-						break;
-					}
-				}
-
-
-				//if (aPlasmid.isReadyToConjugate()){				
-				//	if (aLoc instanceof Bacterium) cellExamined++;
-				//	if (cellExamined>maxTest) break;
-
-				// aLoc = aPlasmid.nbhList.remove(pos);
-				if (aLoc instanceof MultiEpiBac) {
-					if(aLoc != this){
-						_partner = (MultiEpiBac) aLoc;
-						test = isCompatible(aPlasmid, _partner);
-						test &= acceptConjugation(aPlasmid, _partner, normRand);
-
-//						if (test) sendPlasmid(aPlasmid, _partner, elapsedHGTtime);
-					}
-
-				}
-			}
-
-			return false;
-		}
-
-
-
-	}
-
-	/**
-	 * List all cells in a given neighbourhood : at the end of the method, the field
-	 * listNbh contains all locatedAgents located in the neighbourhood
-	 * @param nbhRadius
-	 */
-	public void buildNbh(double nbhRadius, MultiEpisome aPlasmid) {
-
-		double dist=0;
-		double dRadius=0;
-		double rRadius=0;		
-		double distProb=0;
-
-		int radius = (int) Math.ceil(nbhRadius/_agentGrid.getResolution());
-		_agentGrid.getPotentialShovers(_agentGridIndex, radius, _myNeighbors);
-
-
-		// Now remove too far agents (apply circular perimeter)
-		for (int iter = 0; iter<_myNeighbors.size(); iter++) {
-
-			LocatedAgent aLocAgent = _myNeighbors.removeFirst();
-			dist = this.getDistance(aLocAgent);
-
-			//sonia 4/10/2010
-			// the distance between two cells is measured from their surface and not from the centre of their mass
-			dRadius=this.getRadius(false);
-			rRadius = aLocAgent.getRadius(false);
-			dist = dist - dRadius - rRadius;
-
-			if(dist<nbhRadius){
-
-				aLocAgent._distProb = (dRadius*dRadius)/ ((dRadius + dist) * (dRadius + dist));
-				distProb = aLocAgent._distProb ;
-
-				//aPlasmid.nbhList.addLast(aLocAgent);
-				//_myNeighbors.addLast(aLocAgent);
-				teste.put(distProb, aLocAgent);	
-			}	
-		}
-
-		//sonia 10.2010 code for ordering the recipients according to their distance to the donor cell
-
-		for (Iterator<Double> iter1 = teste.keySet().iterator(); iter1.hasNext();) {
-
-			double reach = iter1.next();
-			//System.out.println("porbability based distance is " + reach);
-			if (reach<nbhRadius){
-				aPlasmid.nbhList.addLast(teste.get(reach));
-			}
-		}
-		//System.out.println("nbhList with close enough recipients size is " + aPlasmid.nbhList.size());
-
-		double previousVal=0;
-		double newVal=0;
-		int counter =1;
-
-		for (int i = 0; i< aPlasmid.nbhList.size(); i++){
-
-			if (counter ==1){
-				LocatedAgent aLocAgentNew = aPlasmid.nbhList.get(i);
-
-				newVal = aLocAgentNew._distProb;
-
-				aLocAgentNew._distCumProb = newVal;
-
-			}else{
-
-				LocatedAgent aLocAgentPrev = aPlasmid.nbhList.get(i-1);
-				LocatedAgent aLocAgentNew = aPlasmid.nbhList.get(i);
-
-				previousVal = aLocAgentPrev._distProb;
-				newVal = aLocAgentNew._distProb;
-
-				aLocAgentNew._distCumProb = previousVal + newVal;
-			}
-			counter++;
-
-		}
-
-		//Collections.shuffle(_myNeighbors);
-		//Collections.shuffle(aPlasmid.nbhList);
-
-	}
-
-	/* _______________________ HIGH LEVEL METHOD ____________________________ */
-
-
-	/**
-	 * Add a new plasmid to the list of hosted plasmids ; based on the
-	 * species name of the plasmid.
-	 */
-	public void addPlasmid(String plasmidName) {
-		try {
-			MultiEpisome aPlasmid = (MultiEpisome) _species.getSpecies(plasmidName).sendNewAgent();
-			plasmidHosted.add(aPlasmid);
-			aPlasmid.setHost(this);
-			//sonia: 08-06-09
-			//when the cells carrying a plasmid are created we must set the field "timeSpentInHost" of the plasmid
-			// as being the time the cell was born (the currentime)
-			aPlasmid.timeSpentInHost = SimTimer.getCurrentTime();
-
-
-		} catch (Exception e) {
-			System.out.println("at EpiBac: addPlasmid error " + e.getMessage());
-		}
-	}
-
-	public boolean sendPlasmid(MultiEpisome aPlasmid, MultiEpiBac partner, double elapsedHGTtime) {
-
-		receivePlasmid(aPlasmid, partner);
-		aPlasmid.givePlasmid(elapsedHGTtime);
-
-		return true;
-	}
-
-	/**
-	 * modified by sonia:
-	 * 
-	 * In this method we are also recording the information regarding the location and geneology/family/generation
-	 * of the recipient cell which will then be written in the agentState.xml output file.
-	 * 
-	 * @param aPlasmid
-	 * @param partner
-	 * @return
-	 */
-
-	public boolean receivePlasmid(MultiEpisome aPlasmid, MultiEpiBac partner) {
-		try {			
-
-			//int plListSize = partner._plasmidHosted.size();
-			//ArrayList<String> plHostedNames = new ArrayList<String>();
-
-			// Create a new instance
-			MultiEpisome baby = aPlasmid.sendNewAgent();
-			baby.setHost(partner);
-			//	baby.lastReception = elapsedHGTtime;
-			baby.nbhList.clear();
-			baby.setDefaultCopyNumber();	
-			//baby._newT = SimTimer.getCurrentIter();
-
-			//sonia: 08-06-09
-			//update the time this plasmid has entered the recipient, will be used to calculate its fitness cost
-			baby.timeSpentInHost = SimTimer.getCurrentTime();
-
-			// register the plasmid to the host	
-			//
-			partner.plasmidHosted.add(baby);	
-			partner.addPlasmidReaction(aPlasmid);
-
-			//StringBuffer partnerInfo = new StringBuffer();
-			//partnerInfo.append(partner.getName()+
-			//		","+ partner._family + "," + partner._genealogy + 
-			//		","+ partner._generation + ","+ partner._location);
-			//partnerVector.add(partnerInfo.toString());
-			//plasmidVector.add(aPlasmid.getName());
-			conjResult = true;
-			conjugationEvents++;
-
-
-
-		} catch (Exception e) {
-			System.out.println("At EpiBac receivePlasmid, exception is..." + e);
-			utils.LogFile.writeLog("Error met in EpiBac.receivePlasmid() " +e);		
-		}
-
-		if(conjResult){
-			System.out.println("ONE TRANSFER!");
-		}
-
-		return conjResult;
-	}
-
-	public void losePlasmid(MultiEpisome aPlasmid) {
-		for (int aReaction : aPlasmid.reactionActive)
-			removeReaction(allReactions[aReaction]);
-	}
-
-	/**
-	 * Add active reaction coded on the plasmid to active reaction of the host
-	 * @param aPlasmid
-	 */
-	public void addPlasmidReaction(MultiEpisome aPlasmid) {
-		for (int aReaction : aPlasmid.reactionActive) {
-			addActiveReaction(allReactions[aReaction], true);
-		}
-	}
-
-	@Override
-	public MultiEpiBacParam getSpeciesParam() {
-		return (MultiEpiBacParam) _speciesParam;
-	}
-
-	/**
-	 * Used to write povray files
-	 * @return color of the host if empty, color of the first hosted plasmid
-	 * else
-	 */
-	@Override
-	public Color getColor() {
-
-		MultiEpiBacParam param = getSpeciesParam();
-		boolean test = false;
-
-		if (plasmidHosted.size()==0){
-			//localAgent.setLocalAgentColor(param.rColor);
-			return param.rColor;
-		}
-		loopCol:
-			for(int i=0; i< plasmidHosted.size(); i++){
-				test = plasmidHosted.get(i).isTransConjugant();
-				if(test){
-					break loopCol;
-				}
-			}
-
-		if (test){
-			//localAgent.setLocalAgentColor(param.tColor);
-			return param.tColor;
-
-		}else{
-			//	localAgent.setLocalAgentColor(param.dColor);
-			return param.dColor;
-		}
-
-		//return localAgent.getLocalAgentColor();
-	}
-
-
-
-	public double getMuStar() {
-		return Math.pow(getNetGrowth()/getSpeciesParam().KSat, getSpeciesParam().nBind);
-	}
-
-
-	public int getPlasmidIndex(String plasmidName, Vector <MultiEpisome> plasmidList)
-	{
-		int index=0;
-		for (int i = 0; i < plasmidList.size(); i++)
-			if(plasmidList.get(i).getName().equals(plasmidName))
-				index = i;
-		return index;
-	}
-
-<<<<<<< HEAD
-	public StringBuffer sendHeader()
-	{
-=======
-	@Override
-	public String sendHeader() {
->>>>>>> 3408da98
-		// return the header file for this agent's values after sending those for super
-		StringBuffer tempString = super.sendHeader();
-		tempString.append(",plasmid,copyNumber,transconjugant");
-		return tempString;
-	}
-<<<<<<< HEAD
-	
-	/**
-	 * \brief Creates an output string of information generated on this
-	 * particular agent.
-	 * 
-	 * Used in creation of results files.
-	 * Writes the data matching the header file.
-	 * 
-	 * @return	String containing results associated with this agent.
-	 */
-	public StringBuffer writeOutput()
-	{
-		StringBuffer tempString = super.writeOutput();
-		
-=======
-
-	@Override
-	public String writeOutput() {
-		//super.writeOutput();	
-		//tempString.delete(tempString.length()-2, tempString.length());
-		// write the data matching the header file
-		StringBuffer tempString = new StringBuffer(super.writeOutput());
-
->>>>>>> 3408da98
-		//if (!_plasmidHosted.isEmpty()){
-		//tempString.append(",");
-		//}
-		
-		for(MultiEpisome anEpi : plasmidHosted)
-		{	
-			tempString.append(",");
-			tempString.append(anEpi.getSpeciesParam().plasmidName + ",");
-			tempString.append(anEpi.getCopyNumber()+ ",");
-			//sonia:
-			//count cells that carry a certain type of plasmid; the copy number of the plasmid is irrelevant
-			//for the time being --> that's done in the matlab scripts analysing the agent_sum xml files 
-			
-			if(anEpi.isTransConjugant())
-				tempString.append("1");
-			else
-				tempString.append("0");
-		}
-		
-		//sonia: this will be used when we want to know the information about the partner, to be able to see
-		//where the conjugation events take place spatially
-		/* if(conjResult){					
-			for (int i=0; i< plasmidVector.size(); i++){
-				tempString.append("conjugation,plasmid,partnerInfo;");
-				tempString.append("1");
-				tempString.append("," + plasmidVector.get(i)+"," + partnerVector.get(i));
-				tempString.append(";\n");
-			}
-		}*/
-		plasmidVector.clear();
-		partnerVector.clear();
-		return tempString;
-	}
-
-	@Override
-	public void writePOVColorDefinition(FileWriter fr) throws IOException {
-		MultiEpiBacParam param = getSpeciesParam();
-
-		fr.write("#declare "+_species.speciesName+"_d = color rgb < ");
-		fr.write((param.dColor.getRed()) / 255.0 + " , ");
-		fr.write((param.dColor.getGreen()) / 255.0 + " , ");
-		fr.write((param.dColor.getBlue()) / 255.0 + " >");
-		fr.write(";\n");
-
-		fr.write("#declare "+_species.speciesName+"_r = color rgb < ");
-		fr.write((param.rColor.getRed()) / 255.0 + " , ");
-		fr.write((param.rColor.getGreen()) / 255.0 + " , ");
-		fr.write((param.rColor.getBlue()) / 255.0 + " >");
-		fr.write(";\n");
-
-		fr.write("#declare "+_species.speciesName+"_t = color rgb < ");
-		fr.write((param.tColor.getRed()) / 255.0 + " , ");
-		fr.write((param.tColor.getGreen()) / 255.0 + " , ");
-		fr.write((param.tColor.getBlue()) / 255.0 + " >");
-		fr.write(";\n");
-	}
-
+	
+	/**
+	 * \brief Creates an output string of information generated on this
+	 * particular agent.
+	 * 
+	 * Used in creation of results files.
+	 * Writes the data matching the header file.
+	 * 
+	 * @return	String containing results associated with this agent.
+	 */
+	@Override
+	public StringBuffer writeOutput()
+	{
+		StringBuffer tempString = super.writeOutput();
+		
+		for(MultiEpisome anEpi : plasmidHosted)
+		{	
+			tempString.append(",");
+			tempString.append(anEpi.getSpeciesParam().plasmidName + ",");
+			tempString.append(anEpi.getCopyNumber()+ ",");
+			//sonia:
+			//count cells that carry a certain type of plasmid; the copy number of the plasmid is irrelevant
+			//for the time being --> that's done in the matlab scripts analysing the agent_sum xml files 
+			
+			if(anEpi.isTransConjugant())
+				tempString.append("1");
+			else
+				tempString.append("0");
+		}
+		
+		//sonia: this will be used when we want to know the information about the partner, to be able to see
+		//where the conjugation events take place spatially
+		/* if(conjResult){					
+			for (int i=0; i< plasmidVector.size(); i++){
+				tempString.append("conjugation,plasmid,partnerInfo;");
+				tempString.append("1");
+				tempString.append("," + plasmidVector.get(i)+"," + partnerVector.get(i));
+				tempString.append(";\n");
+			}
+		}*/
+		plasmidVector.clear();
+		partnerVector.clear();
+		return tempString;
+	}
+
+	@Override
+	public void writePOVColorDefinition(FileWriter fr) throws IOException {
+		MultiEpiBacParam param = getSpeciesParam();
+
+		fr.write("#declare "+_species.speciesName+"_d = color rgb < ");
+		fr.write((param.dColor.getRed()) / 255.0 + " , ");
+		fr.write((param.dColor.getGreen()) / 255.0 + " , ");
+		fr.write((param.dColor.getBlue()) / 255.0 + " >");
+		fr.write(";\n");
+
+		fr.write("#declare "+_species.speciesName+"_r = color rgb < ");
+		fr.write((param.rColor.getRed()) / 255.0 + " , ");
+		fr.write((param.rColor.getGreen()) / 255.0 + " , ");
+		fr.write((param.rColor.getBlue()) / 255.0 + " >");
+		fr.write(";\n");
+
+		fr.write("#declare "+_species.speciesName+"_t = color rgb < ");
+		fr.write((param.tColor.getRed()) / 255.0 + " , ");
+		fr.write((param.tColor.getGreen()) / 255.0 + " , ");
+		fr.write((param.tColor.getBlue()) / 255.0 + " >");
+		fr.write(";\n");
+	}
+
 }