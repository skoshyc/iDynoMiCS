--- conflicted
+++ resolved
@@ -1,216 +1,196 @@
-/**
- * \package reaction
- * \brief Package of classes used to model stoichiometric and kinetic reactions in iDynoMiCS
- * 
- * Package of classes used to model stoichiometric and kinetic reactions in iDynoMiCS. This package is part of iDynoMiCS v1.2, governed by the 
- * CeCILL license under French law and abides by the rules of distribution of free software.  You can use, modify and/ or redistribute 
- * iDynoMiCS under the terms of the CeCILL license as circulated by CEA, CNRS and INRIA at the following URL  "http://www.cecill.info".
- */
-package simulator.reaction;
-
-import Jama.Matrix;
-import simulator.Simulator;
-import simulator.agent.*;
-import utils.ExtraMath;
-import utils.XMLParser;
-
-@Deprecated
-/**
- * \brief Modelled First-Order reactions. This class is deprecated
- * 
- * Modelled First-Order reactions. This class is deprecated
- * 
- * @author Andreas Dötsch (andreas.doetsch@helmholtz-hzi.de), Helmholtz Centre for Infection Research (Germany)
- * @author Laurent Lardon (lardonl@supagro.inra.fr), INRA, France
- *
- */
-public class FirstOrder extends Reaction {
-
-	// Serial version used for the serialisation of the class
-	private static final long   serialVersionUID = 1L;
-
-	private double              _k;
-	private static int          iSolute;
-
-	/* _______________________ CONSTRUCTOR _________________________ */
-<<<<<<< HEAD
-	public void init(Simulator aSim, XMLParser aReactionRoot)
+/**
+ * \package reaction
+ * \brief Package of classes used to model stoichiometric and kinetic reactions in iDynoMiCS
+ * 
+ * Package of classes used to model stoichiometric and kinetic reactions in iDynoMiCS. This package is part of iDynoMiCS v1.2, governed by the 
+ * CeCILL license under French law and abides by the rules of distribution of free software.  You can use, modify and/ or redistribute 
+ * iDynoMiCS under the terms of the CeCILL license as circulated by CEA, CNRS and INRIA at the following URL  "http://www.cecill.info".
+ */
+package simulator.reaction;
+
+import Jama.Matrix;
+import simulator.Simulator;
+import simulator.agent.*;
+import utils.ExtraMath;
+import utils.XMLParser;
+
+@Deprecated
+/**
+ * \brief Modelled First-Order reactions. This class is deprecated
+ * 
+ * Modelled First-Order reactions. This class is deprecated
+ * 
+ * @author Andreas Dötsch (andreas.doetsch@helmholtz-hzi.de), Helmholtz Centre for Infection Research (Germany)
+ * @author Laurent Lardon (lardonl@supagro.inra.fr), INRA, France
+ *
+ */
+public class FirstOrder extends Reaction {
+
+	// Serial version used for the serialisation of the class
+	private static final long   serialVersionUID = 1L;
+
+	private double              _k;
+	private static int          iSolute;
+
+	/* _______________________ CONSTRUCTOR _________________________ */
+	@Override
+	public void init(Simulator aSim, XMLParser aReactionRoot)
 	{
-=======
+		super.init(aSim, aReactionRoot);
+		_k = aReactionRoot.getParamTime("k");	
+		_kineticParam = ExtraMath.newDoubleArray(1);
+		_kineticParam[0] = _k;
+	}
+
+	/**
+	 */
 	@Override
-	public void init(Simulator aSim, XMLParser aReactionRoot) {
->>>>>>> 3408da98
-		super.init(aSim, aReactionRoot);
-		_k = aReactionRoot.getParamTime("k");	
-		_kineticParam = ExtraMath.newDoubleArray(1);
-		_kineticParam[0] = _k;
-	}
-
-	/**
-	 */
-<<<<<<< HEAD
-	public void initFromAgent(ActiveAgent anAgent, Simulator aSim, XMLParser aReactionRoot)
+	public void initFromAgent(ActiveAgent anAgent, Simulator aSim, XMLParser aReactionRoot)
 	{
-=======
+		// Call the init of the parent class (populate yield arrays)
+		super.initFromAgent(anAgent, aSim, aReactionRoot);
+		anAgent.reactionKinetic[reactionIndex] = ExtraMath.newDoubleArray(1);
+		anAgent.reactionKinetic[reactionIndex][0] = aReactionRoot.getParamTime("k");
+
+	}
+
+	/* __________________ METHODS _________________________ */
+
+	public void computeUptakeRate(Double[] s, ActiveAgent anAgent)
+	{
+		_specRate = anAgent.reactionKinetic[reactionIndex][0];
+		// Now compute uptake rate and its derivative for each solute
+		for (int i = 0; i < _mySoluteIndex.length; i++)
+		{
+			iSolute = _mySoluteIndex[i];
+			_uptakeRate[iSolute] = anAgent.particleMass[_catalystIndex]*_specRate
+			        *anAgent.soluteYield[reactionIndex][iSolute];
+			_diffUptakeRate[iSolute] = 0.0;
+		}
+	}
+
+	/**
+     * @param s	Array of concentration
+     * @param mass	Concentration of reactant
+     */
+	public void computeUptakeRate(Double[] s, Double mass)
+	{
+		_specRate = _k;
+		// Now compute uptake rate and its derivative for each solute
+		for (int i = 0; i<_mySoluteIndex.length; i++) {
+			iSolute = _mySoluteIndex[i];
+			_uptakeRate[iSolute] = mass*_specRate*this._soluteYield[iSolute];
+			_diffUptakeRate[iSolute] = 0.0;
+		}
+	}
+	
+	/**
+     * \brief Return the specific reaction rate
+     * 
+     * Return the specific reaction rate
+     * @param anAgent	The agent
+     * @deprecated
+     */
+	@Deprecated
+	@Override
+	public void computeSpecificGrowthRate(ActiveAgent anAgent) {
+		_specRate = anAgent.reactionKinetic[reactionIndex][0];
+	}
+	
+	/**
+	 * @param s	Double array
+	 * @deprecated
+	 * 
+	 */
+	@Deprecated
 	@Override
-	public void initFromAgent(ActiveAgent anAgent, Simulator aSim, XMLParser aReactionRoot) {
->>>>>>> 3408da98
-		// Call the init of the parent class (populate yield arrays)
-		super.initFromAgent(anAgent, aSim, aReactionRoot);
-		anAgent.reactionKinetic[reactionIndex] = ExtraMath.newDoubleArray(1);
-		anAgent.reactionKinetic[reactionIndex][0] = aReactionRoot.getParamTime("k");
-
-	}
-
-	/* __________________ METHODS _________________________ */
-
-	public void computeUptakeRate(Double[] s, ActiveAgent anAgent)
+	public void computeSpecificGrowthRate(Double[] s)
 	{
-		_specRate = anAgent.reactionKinetic[reactionIndex][0];
-		// Now compute uptake rate and its derivative for each solute
-		for (int i = 0; i < _mySoluteIndex.length; i++)
-		{
-			iSolute = _mySoluteIndex[i];
-			_uptakeRate[iSolute] = anAgent.particleMass[_catalystIndex]*_specRate
-			        *anAgent.soluteYield[reactionIndex][iSolute];
-			_diffUptakeRate[iSolute] = 0.0;
-		}
-	}
-
-	/**
-     * @param s	Array of concentration
-     * @param mass	Concentration of reactant
+		_specRate = this._k;
+	}
+	
+	/**
+     * Compute specific growth rate in fonction to concentrations sent
+     * @param s	array of solute concentration
+     * @param anAgent Parameters used are those defined for THIS agent
+     * @deprecated
      */
-	public void computeUptakeRate(Double[] s, Double mass)
+	@Deprecated
+	@Override
+	public void computeSpecificGrowthRate(Double[] s, ActiveAgent anAgent)
 	{
-		_specRate = _k;
-		// Now compute uptake rate and its derivative for each solute
-		for (int i = 0; i<_mySoluteIndex.length; i++) {
-			iSolute = _mySoluteIndex[i];
-			_uptakeRate[iSolute] = mass*_specRate*this._soluteYield[iSolute];
-			_diffUptakeRate[iSolute] = 0.0;
-		}
-	}
+		_specRate = anAgent.reactionKinetic[reactionIndex][0];
+	}
+
+	/**
+     * return the marginal growth rate (i.e the specific growth rate times the
+     * mass of the particle who is mediating this reaction)
+     * @param anAgent
+     * @return
+     */
+	@Override
+	public Double computeMassGrowthRate(ActiveAgent anAgent)
+	{
+		computeSpecificGrowthRate(anAgent);
+		return _specRate*anAgent.getParticleMass(_catalystIndex);
+	}
 	
-	/**
-     * \brief Return the specific reaction rate
-     * 
-     * Return the specific reaction rate
-     * @param anAgent	The agent
-     * @deprecated
-     */
-	@Deprecated
-	@Override
-	public void computeSpecificGrowthRate(ActiveAgent anAgent) {
-		_specRate = anAgent.reactionKinetic[reactionIndex][0];
-	}
-	
-	/**
-	 * @param s	Double array
-	 * @deprecated
-	 * 
-	 */
-<<<<<<< HEAD
-	public void computeSpecificGrowthRate(Double[] s) {
-=======
-	@Deprecated
-	@Override
-	public void computeSpecificGrowthRate(double[] s) {
->>>>>>> 3408da98
-		_specRate = this._k;
-	}
-	
-	/**
-     * Compute specific growth rate in fonction to concentrations sent
-     * @param s	array of solute concentration
-     * @param anAgent Parameters used are those defined for THIS agent
-     * @deprecated
-     */
-<<<<<<< HEAD
-	public void computeSpecificGrowthRate(Double[] s, ActiveAgent anAgent) {
-=======
-	@Deprecated
-	@Override
-	public void computeSpecificGrowthRate(double[] s, ActiveAgent anAgent) {
->>>>>>> 3408da98
-		_specRate = anAgent.reactionKinetic[reactionIndex][0];
-	}
-
-	/**
-     * return the marginal growth rate (i.e the specific growth rate times the
-     * mass of the particle who is mediating this reaction)
-     * @param anAgent
-     * @return
-     */
-<<<<<<< HEAD
-	public Double computeMassGrowthRate(ActiveAgent anAgent) {
-=======
-	@Override
-	public double computeMassGrowthRate(ActiveAgent anAgent) {
->>>>>>> 3408da98
-		computeSpecificGrowthRate(anAgent);
-		return _specRate*anAgent.getParticleMass(_catalystIndex);
-	}
-
-<<<<<<< HEAD
-	public Double computeSpecGrowthRate(ActiveAgent anAgent) {
-=======
-	@Override
-	public double computeSpecGrowthRate(ActiveAgent anAgent) {
->>>>>>> 3408da98
-		computeSpecificGrowthRate(anAgent);
-		return _specRate;
-	}
-
-	@Override
-	/**
-	 * @param s	Double array
-	 * @param conc	Concentration factor
-	 * @param h	Double
-	 * @deprecated
-	 * 
-	 */
-	public void computeUptakeRate(Double[] s, Double conc, Double h) {
-		// TODO Auto-generated method stub
-		
-	}
-
-	@Override
-	public Matrix calcdMUdS(Matrix S, Double biomass) {
-		// TODO Auto-generated method stub
-		return null;
-	}
-
-	@Override
-	public Matrix calcdMUdT(Matrix S, Double biomass) {
-		// TODO Auto-generated method stub
-		return null;
-	}
-
-	@Override
-	public Double[] computeMarginalDiffMu(Double[] s)
+	@Override
+	public Double computeSpecGrowthRate(ActiveAgent anAgent)
 	{
-		// TODO Auto-generated method stub
-		return null;
-	}
-
-	@Override
-	public Double computeSpecRate(Double[] s)
-	{
-		// TODO Auto-generated method stub
-		return 0.0;
-	}
-
-	@Override
-	public void updateMarginalMu(Double[] s) {
-		// TODO Auto-generated method stub
-		
-	}
-
-	/**
-     * Add the contribution of this agent on the reaction grid and the diff
-     * reaction grid
-     * @see : Reaction.applyReactionCA() and Reaction.applyReactionIbM()
-     */
-
+		computeSpecificGrowthRate(anAgent);
+		return _specRate;
+	}
+
+	@Override
+	/**
+	 * @param s	Double array
+	 * @param conc	Concentration factor
+	 * @param h	Double
+	 * @deprecated
+	 * 
+	 */
+	public void computeUptakeRate(Double[] s, Double conc, Double h) {
+		// TODO Auto-generated method stub
+		
+	}
+
+	@Override
+	public Matrix calcdMUdS(Matrix S, Double biomass) {
+		// TODO Auto-generated method stub
+		return null;
+	}
+
+	@Override
+	public Matrix calcdMUdT(Matrix S, Double biomass) {
+		// TODO Auto-generated method stub
+		return null;
+	}
+
+	@Override
+	public Double[] computeMarginalDiffMu(Double[] s)
+	{
+		// TODO Auto-generated method stub
+		return null;
+	}
+
+	@Override
+	public Double computeSpecRate(Double[] s)
+	{
+		// TODO Auto-generated method stub
+		return 0.0;
+	}
+
+	@Override
+	public void updateMarginalMu(Double[] s) {
+		// TODO Auto-generated method stub
+		
+	}
+
+	/**
+     * Add the contribution of this agent on the reaction grid and the diff
+     * reaction grid
+     * @see : Reaction.applyReactionCA() and Reaction.applyReactionIbM()
+     */
+
 }