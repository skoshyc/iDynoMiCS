/**
 * \package simulator.reaction.kinetic
 * \brief Package of kinetic factors that comprise the multiplicative terms that make up the reaction kinetics in iDynoMiCS. 
 * 
 * Package of kinetic factors that comprise the multiplicative terms that make up the reaction kinetics in iDynoMiCS. This 
 * package is part of iDynoMiCS v1.2, governed by the CeCILL license under French law and abides by the rules of distribution of free 
 * software.  You can use, modify and/ or redistribute iDynoMiCS under the terms of the CeCILL license as circulated by CEA, CNRS and 
 * INRIA at the following URL  "http://www.cecill.info".
 */
package simulator.reaction.kinetic;

import org.jdom.Element;

import utils.ExtraMath;
import utils.XMLParser;

/**
 * \brief Model a reaction using Haldane Kinetics
 * 
 *  Model a reaction using Haldane Kinetics. From Wikipedia: Haldane Kinetics was of the same algebraic form as Micahallis-Menten equation (Monod), but their derivation is 
 *  based on the quasi steady state approximation, that is the concentration of intermediate complex (or complexes) does not change.
 *
 */
public class HaldaneKinetic extends IsKineticFactor 
{
	/**
	 * Serial version used for the serialisation of the class
	 */
	private static final long serialVersionUID = 1L;
	
	/**
	 * Half-Maximum Concentration of the Solute.
	 */
	private Double _Ks;
	
	/**
	 * Solute Concentration
	 */
	private Double _Ki;
	
	/**
	 * \brief Constructor to set kinetic parameters to the supplied values.
	 * 
	 * @param Ks	Half-Maximum concentration of the solute
	 * @param Ki	Concentration of solute
	 */
	public HaldaneKinetic(Double Ks, Double Ki)
	{
		_Ks = Ks;
		_Ki = Ki;
		nParam = 2;
	}

	/**
	 * \brief Initialise the kinetic, reading in kinetic parameter information
	 * from the protocol file and calculating any auxillaries needed for easing
	 * the kinetic calculation.
	 * 
	 * @param defMarkUp	XML tags that define this kinetic in the protocol file.
	 */
<<<<<<< HEAD
	public void init(Element defMarkUp)
	{
=======
	@Override
	public void init(Element defMarkUp) {
>>>>>>> 3408da98
		_Ks = (new XMLParser(defMarkUp)).getParamDbl( "Ks");
		_Ki = (new XMLParser(defMarkUp)).getParamDbl( "Ki");
		nParam = 2;
	}
	
	/**
	 * \brief Initialise the reaction from a parent of the agent.
	 * 
	 * @param defMarkUp	XML tags that define this kinetic in the protocol file.
	 * @param kineticParam	Array of parameters associated with this reaction.
	 * @param paramIndex	An index to the parameter array.
	 */
<<<<<<< HEAD
	public void initFromAgent(Element defMarkUp, Double[] kineticParam, int paramIndex)
	{
=======
	@Override
	public void initFromAgent(Element defMarkUp, double[] kineticParam, int paramIndex) {
>>>>>>> 3408da98
		kineticParam[paramIndex] = (new XMLParser(defMarkUp)).getParamDbl("Ks");
		kineticParam[paramIndex+1] = (new XMLParser(defMarkUp)).getParamDbl("Ki");
	}
	
	/**
	 * \brief Calculate the value of the kinetic from a given level of solute,
	 * an array containing parameters relating to the reaction, and an index to
	 * this array.
	 * 
	 * @param solute	Double stating the level of that solute
	 * @param paramTable	Array of parameters relating to this reaction
	 * @param index	An index to the parameter array
	 * @return Double value stating the value of the kinetic for this level of solute
	 */
<<<<<<< HEAD
	public Double kineticValue(Double solute, Double[] paramTable, int index)
	{
=======
	@Override
	public double kineticValue(double solute, double[] paramTable, int index) {
>>>>>>> 3408da98
		return solute/(paramTable[index]+solute+solute*solute/paramTable[index+1]);
	}

	/**
	 * \brief Calculate the kinetic rate for a given solute concentration.
	 * 
	 * @param solute	Double giving the solute concentration.
	 * @return Double giving kinetic rate for this solute concentration.
	 * 
	 */
<<<<<<< HEAD
	public Double kineticValue(Double solute)
	{
=======
	@Override
	public double kineticValue(double solute) {
>>>>>>> 3408da98
		return solute/(_Ks+solute+solute*solute/_Ki);
	}

	/**
	 * \brief Used to compute the kinetic differential for a given solute
	 * concentration.
	 * 
	 * @param solute	Solute concentration.
	 * @return Double value of the kinetic differential for this solute
	 * concentration.
	 */
<<<<<<< HEAD
	public Double kineticDiff(Double solute)
	{
=======
	@Override
	public double kineticDiff(double solute) {
>>>>>>> 3408da98
		return (_Ks-ExtraMath.sq(solute)/_Ki)/ExtraMath.sq(_Ks+solute+solute*solute/_Ki);
	}

	/**
	 * \brief Used to compute the kinetic differential for a given solute
	 * concentration.
	 * 
	 * @param solute	Solute concentration.
	 * @param paramTable	Array of parameters relating to this reaction.
	 * @param index	An index to the parameter array.
	 * @return Double value of the kinetic differential for this solute
	 * concentration.
	 */
<<<<<<< HEAD
	public Double kineticDiff(Double solute, Double[] paramTable, int index)
	{
		Double numerator = paramTable[index];
		numerator -= ExtraMath.sq(solute)/paramTable[index+1];
		Double denominator = paramTable[index]+ solute;
		denominator += ExtraMath.sq(solute)/paramTable[index+1];
		return numerator / ExtraMath.sq(denominator);
=======
	@Override
	public double kineticDiff(double solute, double[] paramTable, int index) {
		return (paramTable[index]-ExtraMath.sq(solute)/paramTable[index+1])
		        /ExtraMath.sq(paramTable[index]+solute+solute*solute/paramTable[index+1]);
>>>>>>> 3408da98
	}

	

	
}<|MERGE_RESOLUTION|>--- conflicted
+++ resolved
@@ -1,175 +1,149 @@
-/**
- * \package simulator.reaction.kinetic
- * \brief Package of kinetic factors that comprise the multiplicative terms that make up the reaction kinetics in iDynoMiCS. 
- * 
- * Package of kinetic factors that comprise the multiplicative terms that make up the reaction kinetics in iDynoMiCS. This 
- * package is part of iDynoMiCS v1.2, governed by the CeCILL license under French law and abides by the rules of distribution of free 
- * software.  You can use, modify and/ or redistribute iDynoMiCS under the terms of the CeCILL license as circulated by CEA, CNRS and 
- * INRIA at the following URL  "http://www.cecill.info".
- */
-package simulator.reaction.kinetic;
-
-import org.jdom.Element;
-
-import utils.ExtraMath;
-import utils.XMLParser;
-
-/**
- * \brief Model a reaction using Haldane Kinetics
- * 
- *  Model a reaction using Haldane Kinetics. From Wikipedia: Haldane Kinetics was of the same algebraic form as Micahallis-Menten equation (Monod), but their derivation is 
- *  based on the quasi steady state approximation, that is the concentration of intermediate complex (or complexes) does not change.
- *
- */
-public class HaldaneKinetic extends IsKineticFactor 
-{
-	/**
-	 * Serial version used for the serialisation of the class
-	 */
-	private static final long serialVersionUID = 1L;
-	
-	/**
-	 * Half-Maximum Concentration of the Solute.
-	 */
-	private Double _Ks;
-	
-	/**
-	 * Solute Concentration
-	 */
-	private Double _Ki;
-	
-	/**
-	 * \brief Constructor to set kinetic parameters to the supplied values.
-	 * 
-	 * @param Ks	Half-Maximum concentration of the solute
-	 * @param Ki	Concentration of solute
-	 */
-	public HaldaneKinetic(Double Ks, Double Ki)
+/**
+ * \package simulator.reaction.kinetic
+ * \brief Package of kinetic factors that comprise the multiplicative terms that make up the reaction kinetics in iDynoMiCS. 
+ * 
+ * Package of kinetic factors that comprise the multiplicative terms that make up the reaction kinetics in iDynoMiCS. This 
+ * package is part of iDynoMiCS v1.2, governed by the CeCILL license under French law and abides by the rules of distribution of free 
+ * software.  You can use, modify and/ or redistribute iDynoMiCS under the terms of the CeCILL license as circulated by CEA, CNRS and 
+ * INRIA at the following URL  "http://www.cecill.info".
+ */
+package simulator.reaction.kinetic;
+
+import org.jdom.Element;
+
+import utils.ExtraMath;
+import utils.XMLParser;
+
+/**
+ * \brief Model a reaction using Haldane Kinetics
+ * 
+ *  Model a reaction using Haldane Kinetics. From Wikipedia: Haldane Kinetics was of the same algebraic form as Micahallis-Menten equation (Monod), but their derivation is 
+ *  based on the quasi steady state approximation, that is the concentration of intermediate complex (or complexes) does not change.
+ *
+ */
+public class HaldaneKinetic extends IsKineticFactor 
+{
+	/**
+	 * Serial version used for the serialisation of the class
+	 */
+	private static final long serialVersionUID = 1L;
+	
+	/**
+	 * Half-Maximum Concentration of the Solute.
+	 */
+	private Double _Ks;
+	
+	/**
+	 * Solute Concentration
+	 */
+	private Double _Ki;
+	
+	/**
+	 * \brief Constructor to set kinetic parameters to the supplied values.
+	 * 
+	 * @param Ks	Half-Maximum concentration of the solute
+	 * @param Ki	Concentration of solute
+	 */
+	public HaldaneKinetic(Double Ks, Double Ki)
+	{
+		_Ks = Ks;
+		_Ki = Ki;
+		nParam = 2;
+	}
+
+	/**
+	 * \brief Initialise the kinetic, reading in kinetic parameter information
+	 * from the protocol file and calculating any auxillaries needed for easing
+	 * the kinetic calculation.
+	 * 
+	 * @param defMarkUp	XML tags that define this kinetic in the protocol file.
+	 */
+	@Override
+	public void init(Element defMarkUp)
 	{
-		_Ks = Ks;
-		_Ki = Ki;
-		nParam = 2;
-	}
-
-	/**
-	 * \brief Initialise the kinetic, reading in kinetic parameter information
-	 * from the protocol file and calculating any auxillaries needed for easing
-	 * the kinetic calculation.
-	 * 
-	 * @param defMarkUp	XML tags that define this kinetic in the protocol file.
-	 */
-<<<<<<< HEAD
-	public void init(Element defMarkUp)
+		_Ks = (new XMLParser(defMarkUp)).getParamDbl( "Ks");
+		_Ki = (new XMLParser(defMarkUp)).getParamDbl( "Ki");
+		nParam = 2;
+	}
+	
+	/**
+	 * \brief Initialise the reaction from a parent of the agent.
+	 * 
+	 * @param defMarkUp	XML tags that define this kinetic in the protocol file.
+	 * @param kineticParam	Array of parameters associated with this reaction.
+	 * @param paramIndex	An index to the parameter array.
+	 */
+	@Override
+	public void initFromAgent(Element defMarkUp, Double[] kineticParam, int paramIndex)
 	{
-=======
+		kineticParam[paramIndex] = (new XMLParser(defMarkUp)).getParamDbl("Ks");
+		kineticParam[paramIndex+1] = (new XMLParser(defMarkUp)).getParamDbl("Ki");
+	}
+	
+	/**
+	 * \brief Calculate the value of the kinetic from a given level of solute,
+	 * an array containing parameters relating to the reaction, and an index to
+	 * this array.
+	 * 
+	 * @param solute	Double stating the level of that solute
+	 * @param paramTable	Array of parameters relating to this reaction
+	 * @param index	An index to the parameter array
+	 * @return Double value stating the value of the kinetic for this level of solute
+	 */
 	@Override
-	public void init(Element defMarkUp) {
->>>>>>> 3408da98
-		_Ks = (new XMLParser(defMarkUp)).getParamDbl( "Ks");
-		_Ki = (new XMLParser(defMarkUp)).getParamDbl( "Ki");
-		nParam = 2;
-	}
-	
-	/**
-	 * \brief Initialise the reaction from a parent of the agent.
-	 * 
-	 * @param defMarkUp	XML tags that define this kinetic in the protocol file.
-	 * @param kineticParam	Array of parameters associated with this reaction.
-	 * @param paramIndex	An index to the parameter array.
-	 */
-<<<<<<< HEAD
-	public void initFromAgent(Element defMarkUp, Double[] kineticParam, int paramIndex)
+	public Double kineticValue(Double solute, Double[] paramTable, int index)
 	{
-=======
+		return solute/(paramTable[index]+solute+solute*solute/paramTable[index+1]);
+	}
+
+	/**
+	 * \brief Calculate the kinetic rate for a given solute concentration.
+	 * 
+	 * @param solute	Double giving the solute concentration.
+	 * @return Double giving kinetic rate for this solute concentration.
+	 * 
+	 */
 	@Override
-	public void initFromAgent(Element defMarkUp, double[] kineticParam, int paramIndex) {
->>>>>>> 3408da98
-		kineticParam[paramIndex] = (new XMLParser(defMarkUp)).getParamDbl("Ks");
-		kineticParam[paramIndex+1] = (new XMLParser(defMarkUp)).getParamDbl("Ki");
-	}
-	
-	/**
-	 * \brief Calculate the value of the kinetic from a given level of solute,
-	 * an array containing parameters relating to the reaction, and an index to
-	 * this array.
-	 * 
-	 * @param solute	Double stating the level of that solute
-	 * @param paramTable	Array of parameters relating to this reaction
-	 * @param index	An index to the parameter array
-	 * @return Double value stating the value of the kinetic for this level of solute
-	 */
-<<<<<<< HEAD
-	public Double kineticValue(Double solute, Double[] paramTable, int index)
+	public Double kineticValue(Double solute)
 	{
-=======
+		return solute/(_Ks+solute+solute*solute/_Ki);
+	}
+
+	/**
+	 * \brief Used to compute the kinetic differential for a given solute
+	 * concentration.
+	 * 
+	 * @param solute	Solute concentration.
+	 * @return Double value of the kinetic differential for this solute
+	 * concentration.
+	 */
 	@Override
-	public double kineticValue(double solute, double[] paramTable, int index) {
->>>>>>> 3408da98
-		return solute/(paramTable[index]+solute+solute*solute/paramTable[index+1]);
-	}
-
-	/**
-	 * \brief Calculate the kinetic rate for a given solute concentration.
-	 * 
-	 * @param solute	Double giving the solute concentration.
-	 * @return Double giving kinetic rate for this solute concentration.
-	 * 
-	 */
-<<<<<<< HEAD
-	public Double kineticValue(Double solute)
+	public Double kineticDiff(Double solute)
 	{
-=======
+		return (_Ks-ExtraMath.sq(solute)/_Ki)/ExtraMath.sq(_Ks+solute+solute*solute/_Ki);
+	}
+
+	/**
+	 * \brief Used to compute the kinetic differential for a given solute
+	 * concentration.
+	 * 
+	 * @param solute	Solute concentration.
+	 * @param paramTable	Array of parameters relating to this reaction.
+	 * @param index	An index to the parameter array.
+	 * @return Double value of the kinetic differential for this solute
+	 * concentration.
+	 */
 	@Override
-	public double kineticValue(double solute) {
->>>>>>> 3408da98
-		return solute/(_Ks+solute+solute*solute/_Ki);
-	}
-
-	/**
-	 * \brief Used to compute the kinetic differential for a given solute
-	 * concentration.
-	 * 
-	 * @param solute	Solute concentration.
-	 * @return Double value of the kinetic differential for this solute
-	 * concentration.
-	 */
-<<<<<<< HEAD
-	public Double kineticDiff(Double solute)
-	{
-=======
-	@Override
-	public double kineticDiff(double solute) {
->>>>>>> 3408da98
-		return (_Ks-ExtraMath.sq(solute)/_Ki)/ExtraMath.sq(_Ks+solute+solute*solute/_Ki);
-	}
-
-	/**
-	 * \brief Used to compute the kinetic differential for a given solute
-	 * concentration.
-	 * 
-	 * @param solute	Solute concentration.
-	 * @param paramTable	Array of parameters relating to this reaction.
-	 * @param index	An index to the parameter array.
-	 * @return Double value of the kinetic differential for this solute
-	 * concentration.
-	 */
-<<<<<<< HEAD
-	public Double kineticDiff(Double solute, Double[] paramTable, int index)
-	{
-		Double numerator = paramTable[index];
-		numerator -= ExtraMath.sq(solute)/paramTable[index+1];
-		Double denominator = paramTable[index]+ solute;
-		denominator += ExtraMath.sq(solute)/paramTable[index+1];
+	public Double kineticDiff(Double solute, Double[] paramTable, int index)
+	{
+		Double numerator = paramTable[index];
+		numerator -= ExtraMath.sq(solute)/paramTable[index+1];
+		Double denominator = paramTable[index]+ solute;
+		denominator += ExtraMath.sq(solute)/paramTable[index+1];
 		return numerator / ExtraMath.sq(denominator);
-=======
-	@Override
-	public double kineticDiff(double solute, double[] paramTable, int index) {
-		return (paramTable[index]-ExtraMath.sq(solute)/paramTable[index+1])
-		        /ExtraMath.sq(paramTable[index]+solute+solute*solute/paramTable[index+1]);
->>>>>>> 3408da98
-	}
-
-	
-
-	
+	}
+
+	
+
+	
 }