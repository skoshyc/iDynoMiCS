--- conflicted
+++ resolved
@@ -1,150 +1,126 @@
-/**
- * \package simulator.reaction.kinetic
- * \brief Package of kinetic factors that comprise the multiplicative terms that make up the reaction kinetics in iDynoMiCS. 
- * 
- * Package of kinetic factors that comprise the multiplicative terms that make up the reaction kinetics in iDynoMiCS. This 
- * package is part of iDynoMiCS v1.2, governed by the CeCILL license under French law and abides by the rules of distribution of free 
- * software.  You can use, modify and/ or redistribute iDynoMiCS under the terms of the CeCILL license as circulated by CEA, CNRS and 
- * INRIA at the following URL  "http://www.cecill.info".
- */
-package simulator.reaction.kinetic;
-
-import org.jdom.Element;
-
-import utils.ExtraMath;
-import utils.XMLParser;
-
-/**
- * \brief Model a reaction using a monod kinetic factor.
- * 
- * From Wikipedia: The Monod equation is a mathematical model for the growth of
- * microorganisms. It is named for Jacques Monod who proposed using an equation
- * of this form to relate microbial growth rates in an aqueous environment to
- * the concentration of a limiting nutrient. The Monod equation has the same
- * form as the Michaelis-Menten equation, but differs in that it is empirical
- * while the latter is based on theoretical considerations.
- */
-public class MonodKinetic extends IsKineticFactor 
-{
-	/**
-	 *  Serial version used for the serialisation of the class
+/**
+ * \package simulator.reaction.kinetic
+ * \brief Package of kinetic factors that comprise the multiplicative terms that make up the reaction kinetics in iDynoMiCS. 
+ * 
+ * Package of kinetic factors that comprise the multiplicative terms that make up the reaction kinetics in iDynoMiCS. This 
+ * package is part of iDynoMiCS v1.2, governed by the CeCILL license under French law and abides by the rules of distribution of free 
+ * software.  You can use, modify and/ or redistribute iDynoMiCS under the terms of the CeCILL license as circulated by CEA, CNRS and 
+ * INRIA at the following URL  "http://www.cecill.info".
+ */
+package simulator.reaction.kinetic;
+
+import org.jdom.Element;
+
+import utils.ExtraMath;
+import utils.XMLParser;
+
+/**
+ * \brief Model a reaction using a monod kinetic factor.
+ * 
+ * From Wikipedia: The Monod equation is a mathematical model for the growth of
+ * microorganisms. It is named for Jacques Monod who proposed using an equation
+ * of this form to relate microbial growth rates in an aqueous environment to
+ * the concentration of a limiting nutrient. The Monod equation has the same
+ * form as the Michaelis-Menten equation, but differs in that it is empirical
+ * while the latter is based on theoretical considerations.
+ */
+public class MonodKinetic extends IsKineticFactor 
+{
+	/**
+	 *  Serial version used for the serialisation of the class
+	 */
+	private static final long serialVersionUID = 1L;
+	
+	/**
+	 * Half-Maximum concentration of the solute
+	 */
+	private Double _Ks;
+	
+	/**
+	 * \brief Initialise the kinetic, reading in kinetic parameter information
+	 * from the protocol file and calculating any auxillaries needed for easing
+	 * the kinetic calculation.
+	 * 
+	 * @param defMarkUp	XML tags that define this kinetic in the protocol file.
 	 */
-	private static final long serialVersionUID = 1L;
-	
-	/**
-	 * Half-Maximum concentration of the solute
-	 */
-	private Double _Ks;
-	
-	/**
-	 * \brief Initialise the kinetic, reading in kinetic parameter information
-	 * from the protocol file and calculating any auxillaries needed for easing
-	 * the kinetic calculation.
-	 * 
-	 * @param defMarkUp	XML tags that define this kinetic in the protocol file.
-	 */
-<<<<<<< HEAD
-	public void init(Element defMarkUp)
+	public void init(Element defMarkUp)
+	{
+	public void init(Element defMarkUp) {
+		_Ks = (new XMLParser(defMarkUp)).getParamDbl("Ks");
+		nParam = 1;
+	}
+	
+	/**
+	 * \brief Initialise the reaction from a parent of the agent.
+	 * 
+	 * @param defMarkUp	XML tags that define this kinetic in the protocol file.
+	 * @param kineticParam	Array of parameters associated with this reaction.
+	 * @param paramIndex	An index to the parameter array.
+	 */
+	@Override
+	public void initFromAgent(Element defMarkUp, Double[] kineticParam, int paramIndex)
 	{
-=======
+		kineticParam[paramIndex] = (new XMLParser(defMarkUp)).getParamDbl("Ks");
+	}
+	
+	/**
+	 * \brief Calculate the value of the kinetic from a given level of solute,
+	 * an array containing parameters relating to the reaction, and an index to
+	 * this array.
+	 * 
+	 * @param solute Double stating the level of that solute.
+	 * @param paramTable Array of parameters relating to this reaction.
+	 * @param index	An index to the parameter array.
+	 * @return Double value stating the value of the kinetic for this level of
+	 * solute.
+	 */
 	@Override
-	public void init(Element defMarkUp) {
->>>>>>> 3408da98
-		_Ks = (new XMLParser(defMarkUp)).getParamDbl("Ks");
-		nParam = 1;
-	}
-	
-	/**
-	 * \brief Initialise the reaction from a parent of the agent.
-	 * 
-	 * @param defMarkUp	XML tags that define this kinetic in the protocol file.
-	 * @param kineticParam	Array of parameters associated with this reaction.
-	 * @param paramIndex	An index to the parameter array.
-	 */
-<<<<<<< HEAD
-	public void initFromAgent(Element defMarkUp, Double[] kineticParam, int paramIndex)
+	public Double kineticValue(Double solute, Double[] paramTable, int index)
 	{
-=======
+		return solute/(paramTable[index]+solute);
+	}
+
+	/**
+	 * \brief Calculate the value of the kinetic for a given level of solute.
+	 * 
+	 * Calculate the value of the kinetic for a given level of solute.
+	 * 
+	 * @param solute	Double stating the level of that solute.
+	 * @return Double value stating the value of the kinetic for this level of
+	 * solute.
+	 * 
+	 */
 	@Override
-	public void initFromAgent(Element defMarkUp, double[] kineticParam, int paramIndex) {
->>>>>>> 3408da98
-		kineticParam[paramIndex] = (new XMLParser(defMarkUp)).getParamDbl("Ks");
-	}
-	
-	/**
-	 * \brief Calculate the value of the kinetic from a given level of solute,
-	 * an array containing parameters relating to the reaction, and an index to
-	 * this array.
-	 * 
-	 * @param solute Double stating the level of that solute.
-	 * @param paramTable Array of parameters relating to this reaction.
-	 * @param index	An index to the parameter array.
-	 * @return Double value stating the value of the kinetic for this level of
-	 * solute.
-	 */
-<<<<<<< HEAD
-	public Double kineticValue(Double solute, Double[] paramTable, int index)
+	public Double kineticValue(Double solute)
+	{
+		return solute/(_Ks+solute);
+	}
+
+	/**
+	 * \brief Used to compute marginal difference kinetic values for a given
+	 * solute concentration.
+	 * 
+	 * @param solute Solute concentration.
+	 * @param paramTable Array of parameters relating to this reaction.
+	 * @param index	An index to the parameter array.
+	 * @return	Level of the reaction kinetic
+	 */
+	@Override
+	public Double kineticDiff(Double solute, Double[] paramTable, int index)
 	{
-=======
+		return paramTable[index]/ExtraMath.sq(paramTable[index]+solute);
+	}
+
+	/**
+	 * \brief Used to compute marginal difference kinetic values for a given
+	 * solute concentration.
+	 * 
+	 * @param solute Solute concentration.
+	 * @return	Level of the reaction kinetic.
+	 */
 	@Override
-	public double kineticValue(double solute, double[] paramTable, int index) {
->>>>>>> 3408da98
-		return solute/(paramTable[index]+solute);
-	}
-
-	/**
-	 * \brief Calculate the value of the kinetic for a given level of solute.
-	 * 
-	 * Calculate the value of the kinetic for a given level of solute.
-	 * 
-	 * @param solute	Double stating the level of that solute.
-	 * @return Double value stating the value of the kinetic for this level of
-	 * solute.
-	 * 
-	 */
-<<<<<<< HEAD
-	public Double kineticValue(Double solute) 
-=======
-	@Override
-	public double kineticValue(double solute) 
->>>>>>> 3408da98
+	public Double kineticDiff(Double solute)
 	{
-		return solute/(_Ks+solute);
-	}
-
-	/**
-	 * \brief Used to compute marginal difference kinetic values for a given
-	 * solute concentration.
-	 * 
-	 * @param solute Solute concentration.
-	 * @param paramTable Array of parameters relating to this reaction.
-	 * @param index	An index to the parameter array.
-	 * @return	Level of the reaction kinetic
-	 */
-<<<<<<< HEAD
-	public Double kineticDiff(Double solute, Double[] paramTable, int index)
-	{
-=======
-	@Override
-	public double kineticDiff(double solute, double[] paramTable, int index) {
->>>>>>> 3408da98
-		return paramTable[index]/ExtraMath.sq(paramTable[index]+solute);
-	}
-
-	/**
-	 * \brief Used to compute marginal difference kinetic values for a given
-	 * solute concentration.
-	 * 
-	 * @param solute Solute concentration.
-	 * @return	Level of the reaction kinetic.
-	 */
-<<<<<<< HEAD
-	public Double kineticDiff(Double solute)
-	{
-=======
-	@Override
-	public double kineticDiff(double solute) {
->>>>>>> 3408da98
-		return _Ks/ExtraMath.sq(_Ks+solute);
-	}
+		return _Ks/ExtraMath.sq(_Ks+solute);
+	}
 }