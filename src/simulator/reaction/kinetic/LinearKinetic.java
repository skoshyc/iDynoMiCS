--- conflicted
+++ resolved
@@ -1,145 +1,121 @@
-/**
- * \package simulator.reaction.kinetic
- * \brief Package of kinetic factors that comprise the multiplicative terms that make up the reaction kinetics in iDynoMiCS. 
- * 
- * Package of kinetic factors that comprise the multiplicative terms that make up the reaction kinetics in iDynoMiCS. This 
- * package is part of iDynoMiCS v1.2, governed by the CeCILL license under French law and abides by the rules of distribution of free 
- * software.  You can use, modify and/ or redistribute iDynoMiCS under the terms of the CeCILL license as circulated by CEA, CNRS and 
- * INRIA at the following URL  "http://www.cecill.info".
- */
-package simulator.reaction.kinetic;
-
-import org.jdom.Element;
-
-import utils.XMLParser;
-
-/**
- * \brief Model a reaction using Linear Kinetics
- * 
- * Model a reaction using Linear Kinetics.
- *
- */
-public class LinearKinetic extends IsKineticFactor 
-{
-	/**
-	 * Serial version used for the serialisation of the class
-	 */
-	private static final long serialVersionUID = 1L;
-	
-	/**
-	 * K
-	 */
-	private Double _K;
-	
-	/**
-	 * \brief Initialise the kinetic, reading in kinetic parameter information
-	 * from the protocol file and calculating any auxillaries needed for easing
-	 * the kinetic calculation.
-	 * 
-	 * @param defMarkUp	XML tags that define this kinetic in the protocol file.
-	 */
-<<<<<<< HEAD
-	public void init(Element defMarkUp)
+/**
+ * \package simulator.reaction.kinetic
+ * \brief Package of kinetic factors that comprise the multiplicative terms that make up the reaction kinetics in iDynoMiCS. 
+ * 
+ * Package of kinetic factors that comprise the multiplicative terms that make up the reaction kinetics in iDynoMiCS. This 
+ * package is part of iDynoMiCS v1.2, governed by the CeCILL license under French law and abides by the rules of distribution of free 
+ * software.  You can use, modify and/ or redistribute iDynoMiCS under the terms of the CeCILL license as circulated by CEA, CNRS and 
+ * INRIA at the following URL  "http://www.cecill.info".
+ */
+package simulator.reaction.kinetic;
+
+import org.jdom.Element;
+
+import utils.XMLParser;
+
+/**
+ * \brief Model a reaction using Linear Kinetics
+ * 
+ * Model a reaction using Linear Kinetics.
+ *
+ */
+public class LinearKinetic extends IsKineticFactor 
+{
+	/**
+	 * Serial version used for the serialisation of the class
+	 */
+	private static final long serialVersionUID = 1L;
+	
+	/**
+	 * K
+	 */
+	private Double _K;
+	
+	/**
+	 * \brief Initialise the kinetic, reading in kinetic parameter information
+	 * from the protocol file and calculating any auxillaries needed for easing
+	 * the kinetic calculation.
+	 * 
+	 * @param defMarkUp	XML tags that define this kinetic in the protocol file.
+	 */
+	@Override
+	public void init(Element defMarkUp)
 	{
-=======
+		_K = (new XMLParser(defMarkUp)).getParamDbl("K");
+		nParam = 1;
+	}
+	
+	/**
+	 * \brief Initialise the reaction from a parent of the agent.
+	 * 
+	 * @param defMarkUp	XML tags that define this kinetic in the protocol file.
+	 * @param kineticParam	Array of parameters associated with this reaction.
+	 * @param paramIndex	An index to the parameter array.
+	 */
 	@Override
-	public void init(Element defMarkUp) {
->>>>>>> 3408da98
-		_K = (new XMLParser(defMarkUp)).getParamDbl("K");
-		nParam = 1;
-	}
-	
-	/**
-	 * \brief Initialise the reaction from a parent of the agent.
-	 * 
-	 * @param defMarkUp	XML tags that define this kinetic in the protocol file.
-	 * @param kineticParam	Array of parameters associated with this reaction.
-	 * @param paramIndex	An index to the parameter array.
-	 */
-<<<<<<< HEAD
-	public void initFromAgent(Element defMarkUp, Double[] kineticParam, int paramIndex)
+	public void initFromAgent(Element defMarkUp, Double[] kineticParam, int paramIndex)
 	{
-=======
+		kineticParam[paramIndex] = (new XMLParser(defMarkUp)).getParamDbl("K");
+	}
+	
+	/**
+	 * \brief Calculate the value of the kinetic from a given level of solute,
+	 * an array containing parameters relating to the reaction, and an index to
+	 * this array.
+	 * 
+	 * @param solute Double stating the solute concentration.
+	 * @param paramTable Array of parameters relating to this reaction.
+	 * @param index	An index to the parameter array.
+	 * @return Double value stating the value of the kinetic for this
+	 * concentration of solute.
+	 */
 	@Override
-	public void initFromAgent(Element defMarkUp, double[] kineticParam, int paramIndex) {
->>>>>>> 3408da98
-		kineticParam[paramIndex] = (new XMLParser(defMarkUp)).getParamDbl("K");
-	}
-	
-	/**
-	 * \brief Calculate the value of the kinetic from a given level of solute,
-	 * an array containing parameters relating to the reaction, and an index to
-	 * this array.
-	 * 
-	 * @param solute Double stating the solute concentration.
-	 * @param paramTable Array of parameters relating to this reaction.
-	 * @param index	An index to the parameter array.
-	 * @return Double value stating the value of the kinetic for this
-	 * concentration of solute.
-	 */
-<<<<<<< HEAD
-	public Double kineticValue(Double solute, Double[] paramTable, int index)
+	public Double kineticValue(Double solute, Double[] paramTable, int index)
 	{
-=======
+		return paramTable[index]*solute;
+	}
+	
+	/**
+	 * \brief Calculate the kinetic rate for a given solute concentration.
+	 * 
+	 * @param solute Double stating the solute concentration.
+	 * @return Double value stating the kinetic rate for this solute
+	 * concentration.
+	 */
 	@Override
-	public double kineticValue(double solute, double[] paramTable, int index) {
->>>>>>> 3408da98
-		return paramTable[index]*solute;
-	}
-	
-	/**
-	 * \brief Calculate the kinetic rate for a given solute concentration.
-	 * 
-	 * @param solute Double stating the solute concentration.
-	 * @return Double value stating the kinetic rate for this solute
-	 * concentration.
-	 */
-<<<<<<< HEAD
-	public Double kineticValue(Double solute)
+	public Double kineticValue(Double solute)
 	{
-=======
+		return _K*solute;
+	}
+	
+	/**
+	 * \brief Used to compute marginal difference kinetic values for a given
+	 * solute concentration.
+	 * 
+	 * @param solute Solute concentration.
+	 * @param paramTable Array of parameters relating to this reaction.
+	 * @param index	An index to the parameter array.
+	 * @return Differential of the reaction kinetic.
+	 */
 	@Override
-	public double kineticValue(double solute) {
->>>>>>> 3408da98
-		return _K*solute;
-	}
-	
-	/**
-	 * \brief Used to compute marginal difference kinetic values for a given
-	 * solute concentration.
-	 * 
-	 * @param solute Solute concentration.
-	 * @param paramTable Array of parameters relating to this reaction.
-	 * @param index	An index to the parameter array.
-	 * @return Differential of the reaction kinetic.
-	 */
-<<<<<<< HEAD
-	public Double kineticDiff(Double solute, Double[] paramTable, int index)
+	public Double kineticDiff(Double solute, Double[] paramTable, int index)
 	{
-=======
+		return paramTable[index];
+	}
+
+	/**
+	 * \brief Used to compute marginal difference kinetic values for a given
+	 * solute concentration.
+	 * 
+	 * @param solute Solute concentration.
+	 * @return Differential of the reaction kinetic.
+	 */
 	@Override
-	public double kineticDiff(double solute, double[] paramTable, int index) {
->>>>>>> 3408da98
-		return paramTable[index];
-	}
-
-	/**
-	 * \brief Used to compute marginal difference kinetic values for a given
-	 * solute concentration.
-	 * 
-	 * @param solute Solute concentration.
-	 * @return Differential of the reaction kinetic.
-	 */
-<<<<<<< HEAD
-	public Double kineticDiff(Double solute)
+	public Double kineticDiff(Double solute)
 	{
-=======
-	@Override
-	public double kineticDiff(double solute) {
->>>>>>> 3408da98
-		return _K;
-	}
-
-	
-	
+		return _K;
+	}
+
+	
+	
 }